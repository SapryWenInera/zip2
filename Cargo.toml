--- conflicted
+++ resolved
@@ -15,13 +15,9 @@
 time = { version = "0.3", features = ["formatting", "macros" ], optional = true }
 byteorder = "1.3"
 bzip2 = { version = "0.4", optional = true }
-<<<<<<< HEAD
-crc32fast = "1.0"
-=======
 crc32fast = "1.1.1"
 thiserror = "1.0.7"
 zstd = { version = "0.10", optional = true }
->>>>>>> d6e0c7dc
 
 [dev-dependencies]
 bencher = "0.1"
