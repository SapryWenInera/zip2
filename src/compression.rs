--- conflicted
+++ resolved
@@ -24,16 +24,14 @@
     /// Compress the file using BZIP2
     #[cfg(feature = "bzip2")]
     Bzip2,
-<<<<<<< HEAD
     /// Encrypted using AES.
+    /// 
     /// The actual compression method has to be taken from the AES extra data field
     /// or from `ZipFileData`.
     Aes,
-=======
     /// Compress the file using ZStandard
     #[cfg(feature = "zstd")]
     Zstd,
->>>>>>> 923c5832
     /// Unsupported compression method
     #[deprecated(since = "0.5.7", note = "use the constants instead")]
     Unsupported(u16),
@@ -98,13 +96,10 @@
             8 => CompressionMethod::Deflated,
             #[cfg(feature = "bzip2")]
             12 => CompressionMethod::Bzip2,
-<<<<<<< HEAD
             99 => CompressionMethod::Aes,
-=======
             #[cfg(feature = "zstd")]
             93 => CompressionMethod::Zstd,
 
->>>>>>> 923c5832
             v => CompressionMethod::Unsupported(v),
         }
     }
@@ -126,13 +121,10 @@
             CompressionMethod::Deflated => 8,
             #[cfg(feature = "bzip2")]
             CompressionMethod::Bzip2 => 12,
-<<<<<<< HEAD
             CompressionMethod::Aes => 99,
-=======
             #[cfg(feature = "zstd")]
             CompressionMethod::Zstd => 93,
 
->>>>>>> 923c5832
             CompressionMethod::Unsupported(v) => v,
         }
     }
