//! Types for creating ZIP archives

use crate::compression::CompressionMethod;
use crate::read::{central_header_to_zip_file, ZipArchive, ZipFile};
use crate::result::{ZipError, ZipResult};
use crate::spec;
use crate::types::{DateTime, System, ZipFileData, DEFAULT_VERSION};
use byteorder::{LittleEndian, ReadBytesExt, WriteBytesExt};
use crc32fast::Hasher;
use std::default::Default;
use std::io;
use std::io::prelude::*;
use std::mem;

#[cfg(any(
    feature = "deflate",
    feature = "deflate-miniz",
    feature = "deflate-zlib"
))]
use flate2::write::DeflateEncoder;

#[cfg(feature = "bzip2")]
use bzip2::write::BzEncoder;

<<<<<<< HEAD
=======
#[cfg(feature = "time")]
use time::OffsetDateTime;

>>>>>>> 923c5832
#[cfg(feature = "zstd")]
use zstd::stream::write::Encoder as ZstdEncoder;

enum GenericZipWriter<W: Write + io::Seek> {
    Closed,
    Storer(W),
    #[cfg(any(
        feature = "deflate",
        feature = "deflate-miniz",
        feature = "deflate-zlib"
    ))]
    Deflater(DeflateEncoder<W>),
    #[cfg(feature = "bzip2")]
    Bzip2(BzEncoder<W>),
    #[cfg(feature = "zstd")]
    Zstd(ZstdEncoder<'static, W>),
}

/// ZIP archive generator
///
/// Handles the bookkeeping involved in building an archive, and provides an
/// API to edit its contents.
///
/// ```
/// # fn doit() -> zip::result::ZipResult<()>
/// # {
/// # use zip::ZipWriter;
/// use std::io::Write;
/// use zip::write::FileOptions;
///
/// // We use a buffer here, though you'd normally use a `File`
/// let mut buf = [0; 65536];
/// let mut zip = zip::ZipWriter::new(std::io::Cursor::new(&mut buf[..]));
///
/// let options = zip::write::FileOptions::default().compression_method(zip::CompressionMethod::Stored);
/// zip.start_file("hello_world.txt", options)?;
/// zip.write(b"Hello, World!")?;
///
/// // Apply the changes you've made.
/// // Dropping the `ZipWriter` will have the same effect, but may silently fail
/// zip.finish()?;
///
/// # Ok(())
/// # }
/// # doit().unwrap();
/// ```
pub struct ZipWriter<W: Write + io::Seek> {
    inner: GenericZipWriter<W>,
    files: Vec<ZipFileData>,
    stats: ZipWriterStats,
    writing_to_file: bool,
    writing_to_extra_field: bool,
    writing_to_central_extra_field_only: bool,
    writing_raw: bool,
    comment: Vec<u8>,
}

#[derive(Default)]
struct ZipWriterStats {
    hasher: Hasher,
    start: u64,
    bytes_written: u64,
}

struct ZipRawValues {
    crc32: u32,
    compressed_size: u64,
    uncompressed_size: u64,
}

/// Metadata for a file to be written
#[derive(Copy, Clone)]
pub struct FileOptions {
    compression_method: CompressionMethod,
    last_modified_time: DateTime,
    permissions: Option<u32>,
    large_file: bool,
}

impl FileOptions {
    /// Construct a new FileOptions object
    pub fn default() -> FileOptions {
        FileOptions {
            #[cfg(any(
                feature = "deflate",
                feature = "deflate-miniz",
                feature = "deflate-zlib"
            ))]
            compression_method: CompressionMethod::Deflated,
            #[cfg(not(any(
                feature = "deflate",
                feature = "deflate-miniz",
                feature = "deflate-zlib"
            )))]
            compression_method: CompressionMethod::Stored,
            #[cfg(feature = "time")]
            last_modified_time: DateTime::from_time(OffsetDateTime::now_utc()).unwrap_or_default(),
            #[cfg(not(feature = "time"))]
            last_modified_time: DateTime::default(),
            permissions: None,
            large_file: false,
        }
    }

    /// Set the compression method for the new file
    ///
    /// The default is `CompressionMethod::Deflated`. If the deflate compression feature is
    /// disabled, `CompressionMethod::Stored` becomes the default.
    #[must_use]
    pub fn compression_method(mut self, method: CompressionMethod) -> FileOptions {
        self.compression_method = method;
        self
    }

    /// Set the last modified time
    ///
    /// The default is the current timestamp if the 'time' feature is enabled, and 1980-01-01
    /// otherwise
    #[must_use]
    pub fn last_modified_time(mut self, mod_time: DateTime) -> FileOptions {
        self.last_modified_time = mod_time;
        self
    }

    /// Set the permissions for the new file.
    ///
    /// The format is represented with unix-style permissions.
    /// The default is `0o644`, which represents `rw-r--r--` for files,
    /// and `0o755`, which represents `rwxr-xr-x` for directories
    #[must_use]
    pub fn unix_permissions(mut self, mode: u32) -> FileOptions {
        self.permissions = Some(mode & 0o777);
        self
    }

    /// Set whether the new file's compressed and uncompressed size is less than 4 GiB.
    ///
    /// If set to `false` and the file exceeds the limit, an I/O error is thrown. If set to `true`,
    /// readers will require ZIP64 support and if the file does not exceed the limit, 20 B are
    /// wasted. The default is `false`.
    #[must_use]
    pub fn large_file(mut self, large: bool) -> FileOptions {
        self.large_file = large;
        self
    }
}

impl Default for FileOptions {
    fn default() -> Self {
        Self::default()
    }
}

impl<W: Write + io::Seek> Write for ZipWriter<W> {
    fn write(&mut self, buf: &[u8]) -> io::Result<usize> {
        if !self.writing_to_file {
            return Err(io::Error::new(
                io::ErrorKind::Other,
                "No file has been started",
            ));
        }
        match self.inner.ref_mut() {
            Some(ref mut w) => {
                if self.writing_to_extra_field {
                    self.files.last_mut().unwrap().extra_field.write(buf)
                } else {
                    let write_result = w.write(buf);
                    if let Ok(count) = write_result {
                        self.stats.update(&buf[0..count]);
                        if self.stats.bytes_written > 0xFFFFFFFF
                            && !self.files.last_mut().unwrap().large_file
                        {
                            let _inner = mem::replace(&mut self.inner, GenericZipWriter::Closed);
                            return Err(io::Error::new(
                                io::ErrorKind::Other,
                                "Large file option has not been set",
                            ));
                        }
                    }
                    write_result
                }
            }
            None => Err(io::Error::new(
                io::ErrorKind::BrokenPipe,
                "ZipWriter was already closed",
            )),
        }
    }

    fn flush(&mut self) -> io::Result<()> {
        match self.inner.ref_mut() {
            Some(ref mut w) => w.flush(),
            None => Err(io::Error::new(
                io::ErrorKind::BrokenPipe,
                "ZipWriter was already closed",
            )),
        }
    }
}

impl ZipWriterStats {
    fn update(&mut self, buf: &[u8]) {
        self.hasher.update(buf);
        self.bytes_written += buf.len() as u64;
    }
}

impl<A: Read + Write + io::Seek> ZipWriter<A> {
    /// Initializes the archive from an existing ZIP archive, making it ready for append.
    pub fn new_append(mut readwriter: A) -> ZipResult<ZipWriter<A>> {
        let (footer, cde_start_pos) = spec::CentralDirectoryEnd::find_and_parse(&mut readwriter)?;

        if footer.disk_number != footer.disk_with_central_directory {
            return Err(ZipError::UnsupportedArchive(
                "Support for multi-disk files is not implemented",
            ));
        }

        let (archive_offset, directory_start, number_of_files) =
            ZipArchive::get_directory_counts(&mut readwriter, &footer, cde_start_pos)?;

        if readwriter
            .seek(io::SeekFrom::Start(directory_start))
            .is_err()
        {
            return Err(ZipError::InvalidArchive(
                "Could not seek to start of central directory",
            ));
        }

        let files = (0..number_of_files)
            .map(|_| central_header_to_zip_file(&mut readwriter, archive_offset))
            .collect::<Result<Vec<_>, _>>()?;

        let _ = readwriter.seek(io::SeekFrom::Start(directory_start)); // seek directory_start to overwrite it

        Ok(ZipWriter {
            inner: GenericZipWriter::Storer(readwriter),
            files,
            stats: Default::default(),
            writing_to_file: false,
            writing_to_extra_field: false,
            writing_to_central_extra_field_only: false,
            comment: footer.zip_file_comment,
            writing_raw: true, // avoid recomputing the last file's header
        })
    }
}

impl<W: Write + io::Seek> ZipWriter<W> {
    /// Initializes the archive.
    ///
    /// Before writing to this object, the [`ZipWriter::start_file`] function should be called.
    pub fn new(inner: W) -> ZipWriter<W> {
        ZipWriter {
            inner: GenericZipWriter::Storer(inner),
            files: Vec::new(),
            stats: Default::default(),
            writing_to_file: false,
            writing_to_extra_field: false,
            writing_to_central_extra_field_only: false,
            writing_raw: false,
            comment: Vec::new(),
        }
    }

    /// Set ZIP archive comment.
    pub fn set_comment<S>(&mut self, comment: S)
    where
        S: Into<String>,
    {
        self.set_raw_comment(comment.into().into())
    }

    /// Set ZIP archive comment.
    ///
    /// This sets the raw bytes of the comment. The comment
    /// is typically expected to be encoded in UTF-8
    pub fn set_raw_comment(&mut self, comment: Vec<u8>) {
        self.comment = comment;
    }

    /// Start a new file for with the requested options.
    fn start_entry<S>(
        &mut self,
        name: S,
        options: FileOptions,
        raw_values: Option<ZipRawValues>,
    ) -> ZipResult<()>
    where
        S: Into<String>,
    {
        self.finish_file()?;

        let raw_values = raw_values.unwrap_or(ZipRawValues {
            crc32: 0,
            compressed_size: 0,
            uncompressed_size: 0,
        });

        {
            let writer = self.inner.get_plain();
            let header_start = writer.seek(io::SeekFrom::Current(0))?;

            let permissions = options.permissions.unwrap_or(0o100644);
            let mut file = ZipFileData {
                system: System::Unix,
                version_made_by: DEFAULT_VERSION,
                encrypted: false,
                using_data_descriptor: false,
                compression_method: options.compression_method,
                last_modified_time: options.last_modified_time,
                crc32: raw_values.crc32,
                compressed_size: raw_values.compressed_size,
                uncompressed_size: raw_values.uncompressed_size,
                file_name: name.into(),
                file_name_raw: Vec::new(), // Never used for saving
                extra_field: Vec::new(),
                file_comment: String::new(),
                header_start,
                data_start: 0,
                central_header_start: 0,
                external_attributes: permissions << 16,
                large_file: options.large_file,
            };
            write_local_file_header(writer, &file)?;

            let header_end = writer.seek(io::SeekFrom::Current(0))?;
            self.stats.start = header_end;
            file.data_start = header_end;

            self.stats.bytes_written = 0;
            self.stats.hasher = Hasher::new();

            self.files.push(file);
        }

        Ok(())
    }

    fn finish_file(&mut self) -> ZipResult<()> {
        if self.writing_to_extra_field {
            // Implicitly calling [`ZipWriter::end_extra_data`] for empty files.
            self.end_extra_data()?;
        }
        self.inner.switch_to(CompressionMethod::Stored)?;
        let writer = self.inner.get_plain();

        if !self.writing_raw {
            let file = match self.files.last_mut() {
                None => return Ok(()),
                Some(f) => f,
            };
            file.crc32 = self.stats.hasher.clone().finalize();
            file.uncompressed_size = self.stats.bytes_written;

            let file_end = writer.seek(io::SeekFrom::Current(0))?;
            file.compressed_size = file_end - self.stats.start;

            update_local_file_header(writer, file)?;
            writer.seek(io::SeekFrom::Start(file_end))?;
        }

        self.writing_to_file = false;
        self.writing_raw = false;
        Ok(())
    }

    /// Create a file in the archive and start writing its' contents.
    ///
    /// The data should be written using the [`io::Write`] implementation on this [`ZipWriter`]
    pub fn start_file<S>(&mut self, name: S, mut options: FileOptions) -> ZipResult<()>
    where
        S: Into<String>,
    {
        if options.permissions.is_none() {
            options.permissions = Some(0o644);
        }
        *options.permissions.as_mut().unwrap() |= 0o100000;
        self.start_entry(name, options, None)?;
        self.inner.switch_to(options.compression_method)?;
        self.writing_to_file = true;
        Ok(())
    }

    /// Starts a file, taking a Path as argument.
    ///
    /// This function ensures that the '/' path separator is used. It also ignores all non 'Normal'
    /// Components, such as a starting '/' or '..' and '.'.
    #[deprecated(
        since = "0.5.7",
        note = "by stripping `..`s from the path, the meaning of paths can change. Use `start_file` instead."
    )]
    pub fn start_file_from_path(
        &mut self,
        path: &std::path::Path,
        options: FileOptions,
    ) -> ZipResult<()> {
        self.start_file(path_to_string(path), options)
    }

    /// Create an aligned file in the archive and start writing its' contents.
    ///
    /// Returns the number of padding bytes required to align the file.
    ///
    /// The data should be written using the [`io::Write`] implementation on this [`ZipWriter`]
    pub fn start_file_aligned<S>(
        &mut self,
        name: S,
        options: FileOptions,
        align: u16,
    ) -> Result<u64, ZipError>
    where
        S: Into<String>,
    {
        let data_start = self.start_file_with_extra_data(name, options)?;
        let align = align as u64;
        if align > 1 && data_start % align != 0 {
            let pad_length = (align - (data_start + 4) % align) % align;
            let pad = vec![0; pad_length as usize];
            self.write_all(b"za").map_err(ZipError::from)?; // 0x617a
            self.write_u16::<LittleEndian>(pad.len() as u16)
                .map_err(ZipError::from)?;
            self.write_all(&pad).map_err(ZipError::from)?;
            assert_eq!(self.end_local_start_central_extra_data()? % align, 0);
        }
        let extra_data_end = self.end_extra_data()?;
        Ok(extra_data_end - data_start)
    }

    /// Create a file in the archive and start writing its extra data first.
    ///
    /// Finish writing extra data and start writing file data with [`ZipWriter::end_extra_data`].
    /// Optionally, distinguish local from central extra data with
    /// [`ZipWriter::end_local_start_central_extra_data`].
    ///
    /// Returns the preliminary starting offset of the file data without any extra data allowing to
    /// align the file data by calculating a pad length to be prepended as part of the extra data.
    ///
    /// The data should be written using the [`io::Write`] implementation on this [`ZipWriter`]
    ///
    /// ```
    /// use byteorder::{LittleEndian, WriteBytesExt};
    /// use zip::{ZipArchive, ZipWriter, result::ZipResult};
    /// use zip::{write::FileOptions, CompressionMethod};
    /// use std::io::{Write, Cursor};
    ///
    /// # fn main() -> ZipResult<()> {
    /// let mut archive = Cursor::new(Vec::new());
    ///
    /// {
    ///     let mut zip = ZipWriter::new(&mut archive);
    ///     let options = FileOptions::default()
    ///         .compression_method(CompressionMethod::Stored);
    ///
    ///     zip.start_file_with_extra_data("identical_extra_data.txt", options)?;
    ///     let extra_data = b"local and central extra data";
    ///     zip.write_u16::<LittleEndian>(0xbeef)?;
    ///     zip.write_u16::<LittleEndian>(extra_data.len() as u16)?;
    ///     zip.write_all(extra_data)?;
    ///     zip.end_extra_data()?;
    ///     zip.write_all(b"file data")?;
    ///
    ///     let data_start = zip.start_file_with_extra_data("different_extra_data.txt", options)?;
    ///     let extra_data = b"local extra data";
    ///     zip.write_u16::<LittleEndian>(0xbeef)?;
    ///     zip.write_u16::<LittleEndian>(extra_data.len() as u16)?;
    ///     zip.write_all(extra_data)?;
    ///     let data_start = data_start as usize + 4 + extra_data.len() + 4;
    ///     let align = 64;
    ///     let pad_length = (align - data_start % align) % align;
    ///     assert_eq!(pad_length, 19);
    ///     zip.write_u16::<LittleEndian>(0xdead)?;
    ///     zip.write_u16::<LittleEndian>(pad_length as u16)?;
    ///     zip.write_all(&vec![0; pad_length])?;
    ///     let data_start = zip.end_local_start_central_extra_data()?;
    ///     assert_eq!(data_start as usize % align, 0);
    ///     let extra_data = b"central extra data";
    ///     zip.write_u16::<LittleEndian>(0xbeef)?;
    ///     zip.write_u16::<LittleEndian>(extra_data.len() as u16)?;
    ///     zip.write_all(extra_data)?;
    ///     zip.end_extra_data()?;
    ///     zip.write_all(b"file data")?;
    ///
    ///     zip.finish()?;
    /// }
    ///
    /// let mut zip = ZipArchive::new(archive)?;
    /// assert_eq!(&zip.by_index(0)?.extra_data()[4..], b"local and central extra data");
    /// assert_eq!(&zip.by_index(1)?.extra_data()[4..], b"central extra data");
    /// # Ok(())
    /// # }
    /// ```
    pub fn start_file_with_extra_data<S>(
        &mut self,
        name: S,
        mut options: FileOptions,
    ) -> ZipResult<u64>
    where
        S: Into<String>,
    {
        if options.permissions.is_none() {
            options.permissions = Some(0o644);
        }
        *options.permissions.as_mut().unwrap() |= 0o100000;
        self.start_entry(name, options, None)?;
        self.writing_to_file = true;
        self.writing_to_extra_field = true;
        Ok(self.files.last().unwrap().data_start)
    }

    /// End local and start central extra data. Requires [`ZipWriter::start_file_with_extra_data`].
    ///
    /// Returns the final starting offset of the file data.
    pub fn end_local_start_central_extra_data(&mut self) -> ZipResult<u64> {
        let data_start = self.end_extra_data()?;
        self.files.last_mut().unwrap().extra_field.clear();
        self.writing_to_extra_field = true;
        self.writing_to_central_extra_field_only = true;
        Ok(data_start)
    }

    /// End extra data and start file data. Requires [`ZipWriter::start_file_with_extra_data`].
    ///
    /// Returns the final starting offset of the file data.
    pub fn end_extra_data(&mut self) -> ZipResult<u64> {
        // Require `start_file_with_extra_data()`. Ensures `file` is some.
        if !self.writing_to_extra_field {
            return Err(ZipError::Io(io::Error::new(
                io::ErrorKind::Other,
                "Not writing to extra field",
            )));
        }
        let file = self.files.last_mut().unwrap();

        validate_extra_data(file)?;

        if !self.writing_to_central_extra_field_only {
            let writer = self.inner.get_plain();

            // Append extra data to local file header and keep it for central file header.
            writer.write_all(&file.extra_field)?;

            // Update final `data_start`.
            let header_end = file.data_start + file.extra_field.len() as u64;
            self.stats.start = header_end;
            file.data_start = header_end;

            // Update extra field length in local file header.
            let extra_field_length =
                if file.large_file { 20 } else { 0 } + file.extra_field.len() as u16;
            writer.seek(io::SeekFrom::Start(file.header_start + 28))?;
            writer.write_u16::<LittleEndian>(extra_field_length)?;
            writer.seek(io::SeekFrom::Start(header_end))?;

            self.inner.switch_to(file.compression_method)?;
        }

        self.writing_to_extra_field = false;
        self.writing_to_central_extra_field_only = false;
        Ok(file.data_start)
    }

    /// Add a new file using the already compressed data from a ZIP file being read and renames it, this
    /// allows faster copies of the `ZipFile` since there is no need to decompress and compress it again.
    /// Any `ZipFile` metadata is copied and not checked, for example the file CRC.

    /// ```no_run
    /// use std::fs::File;
    /// use std::io::{Read, Seek, Write};
    /// use zip::{ZipArchive, ZipWriter};
    ///
    /// fn copy_rename<R, W>(
    ///     src: &mut ZipArchive<R>,
    ///     dst: &mut ZipWriter<W>,
    /// ) -> zip::result::ZipResult<()>
    /// where
    ///     R: Read + Seek,
    ///     W: Write + Seek,
    /// {
    ///     // Retrieve file entry by name
    ///     let file = src.by_name("src_file.txt")?;
    ///
    ///     // Copy and rename the previously obtained file entry to the destination zip archive
    ///     dst.raw_copy_file_rename(file, "new_name.txt")?;
    ///
    ///     Ok(())
    /// }
    /// ```
    pub fn raw_copy_file_rename<S>(&mut self, mut file: ZipFile, name: S) -> ZipResult<()>
    where
        S: Into<String>,
    {
        let mut options = FileOptions::default()
            .last_modified_time(file.last_modified())
            .compression_method(file.compression());
        if let Some(perms) = file.unix_mode() {
            options = options.unix_permissions(perms);
        }

        let raw_values = ZipRawValues {
            crc32: file.crc32(),
            compressed_size: file.compressed_size(),
            uncompressed_size: file.size(),
        };

        self.start_entry(name, options, Some(raw_values))?;
        self.writing_to_file = true;
        self.writing_raw = true;

        io::copy(file.get_raw_reader(), self)?;

        Ok(())
    }

    /// Add a new file using the already compressed data from a ZIP file being read, this allows faster
    /// copies of the `ZipFile` since there is no need to decompress and compress it again. Any `ZipFile`
    /// metadata is copied and not checked, for example the file CRC.
    ///
    /// ```no_run
    /// use std::fs::File;
    /// use std::io::{Read, Seek, Write};
    /// use zip::{ZipArchive, ZipWriter};
    ///
    /// fn copy<R, W>(src: &mut ZipArchive<R>, dst: &mut ZipWriter<W>) -> zip::result::ZipResult<()>
    /// where
    ///     R: Read + Seek,
    ///     W: Write + Seek,
    /// {
    ///     // Retrieve file entry by name
    ///     let file = src.by_name("src_file.txt")?;
    ///
    ///     // Copy the previously obtained file entry to the destination zip archive
    ///     dst.raw_copy_file(file)?;
    ///
    ///     Ok(())
    /// }
    /// ```
    pub fn raw_copy_file(&mut self, file: ZipFile) -> ZipResult<()> {
        let name = file.name().to_owned();
        self.raw_copy_file_rename(file, name)
    }

    /// Add a directory entry.
    ///
    /// You can't write data to the file afterwards.
    pub fn add_directory<S>(&mut self, name: S, mut options: FileOptions) -> ZipResult<()>
    where
        S: Into<String>,
    {
        if options.permissions.is_none() {
            options.permissions = Some(0o755);
        }
        *options.permissions.as_mut().unwrap() |= 0o40000;
        options.compression_method = CompressionMethod::Stored;

        let name_as_string = name.into();
        // Append a slash to the filename if it does not end with it.
        let name_with_slash = match name_as_string.chars().last() {
            Some('/') | Some('\\') => name_as_string,
            _ => name_as_string + "/",
        };

        self.start_entry(name_with_slash, options, None)?;
        self.writing_to_file = false;
        Ok(())
    }

    /// Add a directory entry, taking a Path as argument.
    ///
    /// This function ensures that the '/' path seperator is used. It also ignores all non 'Normal'
    /// Components, such as a starting '/' or '..' and '.'.
    #[deprecated(
        since = "0.5.7",
        note = "by stripping `..`s from the path, the meaning of paths can change. Use `add_directory` instead."
    )]
    pub fn add_directory_from_path(
        &mut self,
        path: &std::path::Path,
        options: FileOptions,
    ) -> ZipResult<()> {
        self.add_directory(path_to_string(path), options)
    }

    /// Finish the last file and write all other zip-structures
    ///
    /// This will return the writer, but one should normally not append any data to the end of the file.
    /// Note that the zipfile will also be finished on drop.
    pub fn finish(&mut self) -> ZipResult<W> {
        self.finalize()?;
        let inner = mem::replace(&mut self.inner, GenericZipWriter::Closed);
        Ok(inner.unwrap())
    }

    fn finalize(&mut self) -> ZipResult<()> {
        self.finish_file()?;

        {
            let writer = self.inner.get_plain();

            let central_start = writer.seek(io::SeekFrom::Current(0))?;
            for file in self.files.iter() {
                write_central_directory_header(writer, file)?;
            }
            let central_size = writer.seek(io::SeekFrom::Current(0))? - central_start;

            if self.files.len() > 0xFFFF || central_size > 0xFFFFFFFF || central_start > 0xFFFFFFFF
            {
                let zip64_footer = spec::Zip64CentralDirectoryEnd {
                    version_made_by: DEFAULT_VERSION as u16,
                    version_needed_to_extract: DEFAULT_VERSION as u16,
                    disk_number: 0,
                    disk_with_central_directory: 0,
                    number_of_files_on_this_disk: self.files.len() as u64,
                    number_of_files: self.files.len() as u64,
                    central_directory_size: central_size,
                    central_directory_offset: central_start,
                };

                zip64_footer.write(writer)?;

                let zip64_footer = spec::Zip64CentralDirectoryEndLocator {
                    disk_with_central_directory: 0,
                    end_of_central_directory_offset: central_start + central_size,
                    number_of_disks: 1,
                };

                zip64_footer.write(writer)?;
            }

            let number_of_files = if self.files.len() > 0xFFFF {
                0xFFFF
            } else {
                self.files.len() as u16
            };
            let footer = spec::CentralDirectoryEnd {
                disk_number: 0,
                disk_with_central_directory: 0,
                zip_file_comment: self.comment.clone(),
                number_of_files_on_this_disk: number_of_files,
                number_of_files,
                central_directory_size: if central_size > 0xFFFFFFFF {
                    0xFFFFFFFF
                } else {
                    central_size as u32
                },
                central_directory_offset: if central_start > 0xFFFFFFFF {
                    0xFFFFFFFF
                } else {
                    central_start as u32
                },
            };

            footer.write(writer)?;
        }

        Ok(())
    }
}

impl<W: Write + io::Seek> Drop for ZipWriter<W> {
    fn drop(&mut self) {
        if !self.inner.is_closed() {
            if let Err(e) = self.finalize() {
                let _ = write!(&mut io::stderr(), "ZipWriter drop failed: {:?}", e);
            }
        }
    }
}

impl<W: Write + io::Seek> GenericZipWriter<W> {
    fn switch_to(&mut self, compression: CompressionMethod) -> ZipResult<()> {
        match self.current_compression() {
            Some(method) if method == compression => return Ok(()),
            None => {
                return Err(io::Error::new(
                    io::ErrorKind::BrokenPipe,
                    "ZipWriter was already closed",
                )
                .into())
            }
            _ => {}
        }

        let bare = match mem::replace(self, GenericZipWriter::Closed) {
            GenericZipWriter::Storer(w) => w,
            #[cfg(any(
                feature = "deflate",
                feature = "deflate-miniz",
                feature = "deflate-zlib"
            ))]
            GenericZipWriter::Deflater(w) => w.finish()?,
            #[cfg(feature = "bzip2")]
            GenericZipWriter::Bzip2(w) => w.finish()?,
            #[cfg(feature = "zstd")]
            GenericZipWriter::Zstd(w) => w.finish()?,
            GenericZipWriter::Closed => {
                return Err(io::Error::new(
                    io::ErrorKind::BrokenPipe,
                    "ZipWriter was already closed",
                )
                .into())
            }
        };

        *self = {
            #[allow(deprecated)]
            match compression {
                CompressionMethod::Stored => GenericZipWriter::Storer(bare),
                #[cfg(any(
                    feature = "deflate",
                    feature = "deflate-miniz",
                    feature = "deflate-zlib"
                ))]
                CompressionMethod::Deflated => GenericZipWriter::Deflater(DeflateEncoder::new(
                    bare,
                    flate2::Compression::default(),
                )),
                #[cfg(feature = "bzip2")]
                CompressionMethod::Bzip2 => {
                    GenericZipWriter::Bzip2(BzEncoder::new(bare, bzip2::Compression::default()))
                }
                #[cfg(feature = "zstd")]
                CompressionMethod::Zstd => {
                    GenericZipWriter::Zstd(ZstdEncoder::new(bare, 0).unwrap())
                }
                CompressionMethod::Unsupported(..) => {
                    return Err(ZipError::UnsupportedArchive("Unsupported compression"))
                }
            }
        };

        Ok(())
    }

    fn ref_mut(&mut self) -> Option<&mut dyn Write> {
        match *self {
            GenericZipWriter::Storer(ref mut w) => Some(w as &mut dyn Write),
            #[cfg(any(
                feature = "deflate",
                feature = "deflate-miniz",
                feature = "deflate-zlib"
            ))]
            GenericZipWriter::Deflater(ref mut w) => Some(w as &mut dyn Write),
            #[cfg(feature = "bzip2")]
            GenericZipWriter::Bzip2(ref mut w) => Some(w as &mut dyn Write),
            #[cfg(feature = "zstd")]
            GenericZipWriter::Zstd(ref mut w) => Some(w as &mut dyn Write),
            GenericZipWriter::Closed => None,
        }
    }

    fn is_closed(&self) -> bool {
        matches!(*self, GenericZipWriter::Closed)
    }

    fn get_plain(&mut self) -> &mut W {
        match *self {
            GenericZipWriter::Storer(ref mut w) => w,
            _ => panic!("Should have switched to stored beforehand"),
        }
    }

    fn current_compression(&self) -> Option<CompressionMethod> {
        match *self {
            GenericZipWriter::Storer(..) => Some(CompressionMethod::Stored),
            #[cfg(any(
                feature = "deflate",
                feature = "deflate-miniz",
                feature = "deflate-zlib"
            ))]
            GenericZipWriter::Deflater(..) => Some(CompressionMethod::Deflated),
            #[cfg(feature = "bzip2")]
            GenericZipWriter::Bzip2(..) => Some(CompressionMethod::Bzip2),
            #[cfg(feature = "zstd")]
            GenericZipWriter::Zstd(..) => Some(CompressionMethod::Zstd),
            GenericZipWriter::Closed => None,
        }
    }

    fn unwrap(self) -> W {
        match self {
            GenericZipWriter::Storer(w) => w,
            _ => panic!("Should have switched to stored beforehand"),
        }
    }
}

fn write_local_file_header<T: Write>(writer: &mut T, file: &ZipFileData) -> ZipResult<()> {
    // local file header signature
    writer.write_u32::<LittleEndian>(spec::LOCAL_FILE_HEADER_SIGNATURE)?;
    // version needed to extract
    writer.write_u16::<LittleEndian>(file.version_needed())?;
    // general purpose bit flag
    let flag = if !file.file_name.is_ascii() {
        1u16 << 11
    } else {
        0
    };
    writer.write_u16::<LittleEndian>(flag)?;
    // Compression method
    #[allow(deprecated)]
    writer.write_u16::<LittleEndian>(file.compression_method.to_u16())?;
    // last mod file time and last mod file date
    writer.write_u16::<LittleEndian>(file.last_modified_time.timepart())?;
    writer.write_u16::<LittleEndian>(file.last_modified_time.datepart())?;
    // crc-32
    writer.write_u32::<LittleEndian>(file.crc32)?;
    // compressed size
    writer.write_u32::<LittleEndian>(if file.compressed_size > 0xFFFFFFFF {
        0xFFFFFFFF
    } else {
        file.compressed_size as u32
    })?;
    // uncompressed size
    writer.write_u32::<LittleEndian>(if file.uncompressed_size > 0xFFFFFFFF {
        0xFFFFFFFF
    } else {
        file.uncompressed_size as u32
    })?;
    // file name length
    writer.write_u16::<LittleEndian>(file.file_name.as_bytes().len() as u16)?;
    // extra field length
    let extra_field_length = if file.large_file { 20 } else { 0 } + file.extra_field.len() as u16;
    writer.write_u16::<LittleEndian>(extra_field_length)?;
    // file name
    writer.write_all(file.file_name.as_bytes())?;
    // zip64 extra field
    if file.large_file {
        write_local_zip64_extra_field(writer, file)?;
    }

    Ok(())
}

fn update_local_file_header<T: Write + io::Seek>(
    writer: &mut T,
    file: &ZipFileData,
) -> ZipResult<()> {
    const CRC32_OFFSET: u64 = 14;
    writer.seek(io::SeekFrom::Start(file.header_start + CRC32_OFFSET))?;
    writer.write_u32::<LittleEndian>(file.crc32)?;
    writer.write_u32::<LittleEndian>(if file.compressed_size > 0xFFFFFFFF {
        if file.large_file {
            0xFFFFFFFF
        } else {
            // compressed size can be slightly larger than uncompressed size
            return Err(ZipError::Io(io::Error::new(
                io::ErrorKind::Other,
                "Large file option has not been set",
            )));
        }
    } else {
        file.compressed_size as u32
    })?;
    writer.write_u32::<LittleEndian>(if file.uncompressed_size > 0xFFFFFFFF {
        // uncompressed size is checked on write to catch it as soon as possible
        0xFFFFFFFF
    } else {
        file.uncompressed_size as u32
    })?;
    if file.large_file {
        update_local_zip64_extra_field(writer, file)?;
    }
    Ok(())
}

fn write_central_directory_header<T: Write>(writer: &mut T, file: &ZipFileData) -> ZipResult<()> {
    // buffer zip64 extra field to determine its variable length
    let mut zip64_extra_field = [0; 28];
    let zip64_extra_field_length =
        write_central_zip64_extra_field(&mut zip64_extra_field.as_mut(), file)?;

    // central file header signature
    writer.write_u32::<LittleEndian>(spec::CENTRAL_DIRECTORY_HEADER_SIGNATURE)?;
    // version made by
    let version_made_by = (file.system as u16) << 8 | (file.version_made_by as u16);
    writer.write_u16::<LittleEndian>(version_made_by)?;
    // version needed to extract
    writer.write_u16::<LittleEndian>(file.version_needed())?;
    // general puprose bit flag
    let flag = if !file.file_name.is_ascii() {
        1u16 << 11
    } else {
        0
    };
    writer.write_u16::<LittleEndian>(flag)?;
    // compression method
    #[allow(deprecated)]
    writer.write_u16::<LittleEndian>(file.compression_method.to_u16())?;
    // last mod file time + date
    writer.write_u16::<LittleEndian>(file.last_modified_time.timepart())?;
    writer.write_u16::<LittleEndian>(file.last_modified_time.datepart())?;
    // crc-32
    writer.write_u32::<LittleEndian>(file.crc32)?;
    // compressed size
    writer.write_u32::<LittleEndian>(if file.compressed_size > 0xFFFFFFFF {
        0xFFFFFFFF
    } else {
        file.compressed_size as u32
    })?;
    // uncompressed size
    writer.write_u32::<LittleEndian>(if file.uncompressed_size > 0xFFFFFFFF {
        0xFFFFFFFF
    } else {
        file.uncompressed_size as u32
    })?;
    // file name length
    writer.write_u16::<LittleEndian>(file.file_name.as_bytes().len() as u16)?;
    // extra field length
    writer.write_u16::<LittleEndian>(zip64_extra_field_length + file.extra_field.len() as u16)?;
    // file comment length
    writer.write_u16::<LittleEndian>(0)?;
    // disk number start
    writer.write_u16::<LittleEndian>(0)?;
    // internal file attribytes
    writer.write_u16::<LittleEndian>(0)?;
    // external file attributes
    writer.write_u32::<LittleEndian>(file.external_attributes)?;
    // relative offset of local header
    writer.write_u32::<LittleEndian>(if file.header_start > 0xFFFFFFFF {
        0xFFFFFFFF
    } else {
        file.header_start as u32
    })?;
    // file name
    writer.write_all(file.file_name.as_bytes())?;
    // zip64 extra field
    writer.write_all(&zip64_extra_field[..zip64_extra_field_length as usize])?;
    // extra field
    writer.write_all(&file.extra_field)?;
    // file comment
    // <none>

    Ok(())
}

fn validate_extra_data(file: &ZipFileData) -> ZipResult<()> {
    let mut data = file.extra_field.as_slice();

    if data.len() > 0xFFFF {
        return Err(ZipError::Io(io::Error::new(
            io::ErrorKind::InvalidData,
            "Extra data exceeds extra field",
        )));
    }

    while !data.is_empty() {
        let left = data.len();
        if left < 4 {
            return Err(ZipError::Io(io::Error::new(
                io::ErrorKind::Other,
                "Incomplete extra data header",
            )));
        }
        let kind = data.read_u16::<LittleEndian>()?;
        let size = data.read_u16::<LittleEndian>()? as usize;
        let left = left - 4;

        if kind == 0x0001 {
            return Err(ZipError::Io(io::Error::new(
                io::ErrorKind::Other,
                "No custom ZIP64 extra data allowed",
            )));
        }

        #[cfg(not(feature = "unreserved"))]
        {
            if kind <= 31 || EXTRA_FIELD_MAPPING.iter().any(|&mapped| mapped == kind) {
                return Err(ZipError::Io(io::Error::new(
                    io::ErrorKind::Other,
                    format!(
                        "Extra data header ID {:#06} requires crate feature \"unreserved\"",
                        kind,
                    ),
                )));
            }
        }

        if size > left {
            return Err(ZipError::Io(io::Error::new(
                io::ErrorKind::Other,
                "Extra data size exceeds extra field",
            )));
        }

        data = &data[size..];
    }

    Ok(())
}

fn write_local_zip64_extra_field<T: Write>(writer: &mut T, file: &ZipFileData) -> ZipResult<()> {
    // This entry in the Local header MUST include BOTH original
    // and compressed file size fields.
    writer.write_u16::<LittleEndian>(0x0001)?;
    writer.write_u16::<LittleEndian>(16)?;
    writer.write_u64::<LittleEndian>(file.uncompressed_size)?;
    writer.write_u64::<LittleEndian>(file.compressed_size)?;
    // Excluded fields:
    // u32: disk start number
    Ok(())
}

fn update_local_zip64_extra_field<T: Write + io::Seek>(
    writer: &mut T,
    file: &ZipFileData,
) -> ZipResult<()> {
    let zip64_extra_field = file.header_start + 30 + file.file_name.as_bytes().len() as u64;
    writer.seek(io::SeekFrom::Start(zip64_extra_field + 4))?;
    writer.write_u64::<LittleEndian>(file.uncompressed_size)?;
    writer.write_u64::<LittleEndian>(file.compressed_size)?;
    // Excluded fields:
    // u32: disk start number
    Ok(())
}

fn write_central_zip64_extra_field<T: Write>(writer: &mut T, file: &ZipFileData) -> ZipResult<u16> {
    // The order of the fields in the zip64 extended
    // information record is fixed, but the fields MUST
    // only appear if the corresponding Local or Central
    // directory record field is set to 0xFFFF or 0xFFFFFFFF.
    let mut size = 0;
    let uncompressed_size = file.uncompressed_size > 0xFFFFFFFF;
    let compressed_size = file.compressed_size > 0xFFFFFFFF;
    let header_start = file.header_start > 0xFFFFFFFF;
    if uncompressed_size {
        size += 8;
    }
    if compressed_size {
        size += 8;
    }
    if header_start {
        size += 8;
    }
    if size > 0 {
        writer.write_u16::<LittleEndian>(0x0001)?;
        writer.write_u16::<LittleEndian>(size)?;
        size += 4;

        if uncompressed_size {
            writer.write_u64::<LittleEndian>(file.uncompressed_size)?;
        }
        if compressed_size {
            writer.write_u64::<LittleEndian>(file.compressed_size)?;
        }
        if header_start {
            writer.write_u64::<LittleEndian>(file.header_start)?;
        }
        // Excluded fields:
        // u32: disk start number
    }
    Ok(size)
}

fn path_to_string(path: &std::path::Path) -> String {
    let mut path_str = String::new();
    for component in path.components() {
        if let std::path::Component::Normal(os_str) = component {
            if !path_str.is_empty() {
                path_str.push('/');
            }
            path_str.push_str(&*os_str.to_string_lossy());
        }
    }
    path_str
}

#[cfg(test)]
mod test {
    use super::{FileOptions, ZipWriter};
    use crate::compression::CompressionMethod;
    use crate::types::DateTime;
    use std::io;
    use std::io::Write;

    #[test]
    fn write_empty_zip() {
        let mut writer = ZipWriter::new(io::Cursor::new(Vec::new()));
        writer.set_comment("ZIP");
        let result = writer.finish().unwrap();
        assert_eq!(result.get_ref().len(), 25);
        assert_eq!(
            *result.get_ref(),
            [80, 75, 5, 6, 0, 0, 0, 0, 0, 0, 0, 0, 0, 0, 0, 0, 0, 0, 0, 0, 3, 0, 90, 73, 80]
        );
    }

    #[test]
    fn write_zip_dir() {
        let mut writer = ZipWriter::new(io::Cursor::new(Vec::new()));
        writer
            .add_directory(
                "test",
                FileOptions::default().last_modified_time(
                    DateTime::from_date_and_time(2018, 8, 15, 20, 45, 6).unwrap(),
                ),
            )
            .unwrap();
        assert!(writer
            .write(b"writing to a directory is not allowed, and will not write any data")
            .is_err());
        let result = writer.finish().unwrap();
        assert_eq!(result.get_ref().len(), 108);
        assert_eq!(
            *result.get_ref(),
            &[
                80u8, 75, 3, 4, 20, 0, 0, 0, 0, 0, 163, 165, 15, 77, 0, 0, 0, 0, 0, 0, 0, 0, 0, 0,
                0, 0, 5, 0, 0, 0, 116, 101, 115, 116, 47, 80, 75, 1, 2, 46, 3, 20, 0, 0, 0, 0, 0,
                163, 165, 15, 77, 0, 0, 0, 0, 0, 0, 0, 0, 0, 0, 0, 0, 5, 0, 0, 0, 0, 0, 0, 0, 0, 0,
                0, 0, 237, 65, 0, 0, 0, 0, 116, 101, 115, 116, 47, 80, 75, 5, 6, 0, 0, 0, 0, 1, 0,
                1, 0, 51, 0, 0, 0, 35, 0, 0, 0, 0, 0,
            ] as &[u8]
        );
    }

    #[test]
    fn write_mimetype_zip() {
        let mut writer = ZipWriter::new(io::Cursor::new(Vec::new()));
        let options = FileOptions {
            compression_method: CompressionMethod::Stored,
            last_modified_time: DateTime::default(),
            permissions: Some(33188),
            large_file: false,
        };
        writer.start_file("mimetype", options).unwrap();
        writer
            .write_all(b"application/vnd.oasis.opendocument.text")
            .unwrap();
        let result = writer.finish().unwrap();

        assert_eq!(result.get_ref().len(), 153);
        let mut v = Vec::new();
        v.extend_from_slice(include_bytes!("../tests/data/mimetype.zip"));
        assert_eq!(result.get_ref(), &v);
    }

    #[test]
    fn path_to_string() {
        let mut path = std::path::PathBuf::new();
        #[cfg(windows)]
        path.push(r"C:\");
        #[cfg(unix)]
        path.push("/");
        path.push("windows");
        path.push("..");
        path.push(".");
        path.push("system32");
        let path_str = super::path_to_string(&path);
        assert_eq!(path_str, "windows/system32");
    }
}

#[cfg(not(feature = "unreserved"))]
const EXTRA_FIELD_MAPPING: [u16; 49] = [
    0x0001, 0x0007, 0x0008, 0x0009, 0x000a, 0x000c, 0x000d, 0x000e, 0x000f, 0x0014, 0x0015, 0x0016,
    0x0017, 0x0018, 0x0019, 0x0020, 0x0021, 0x0022, 0x0023, 0x0065, 0x0066, 0x4690, 0x07c8, 0x2605,
    0x2705, 0x2805, 0x334d, 0x4341, 0x4453, 0x4704, 0x470f, 0x4b46, 0x4c41, 0x4d49, 0x4f4c, 0x5356,
    0x5455, 0x554e, 0x5855, 0x6375, 0x6542, 0x7075, 0x756e, 0x7855, 0xa11e, 0xa220, 0xfd4a, 0x9901,
    0x9902,
];<|MERGE_RESOLUTION|>--- conflicted
+++ resolved
@@ -22,12 +22,9 @@
 #[cfg(feature = "bzip2")]
 use bzip2::write::BzEncoder;
 
-<<<<<<< HEAD
-=======
 #[cfg(feature = "time")]
 use time::OffsetDateTime;
 
->>>>>>> 923c5832
 #[cfg(feature = "zstd")]
 use zstd::stream::write::Encoder as ZstdEncoder;
 
