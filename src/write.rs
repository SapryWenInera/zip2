//! Types for creating ZIP archives

use crate::compression::CompressionMethod;
use crate::read::{central_header_to_zip_file, find_content, ZipArchive, ZipFile, ZipFileReader};
use crate::result::{ZipError, ZipResult};
use crate::spec;
use crate::types::{ffi, AtomicU64, DateTime, System, ZipFileData, DEFAULT_VERSION};
use byteorder::{LittleEndian, ReadBytesExt, WriteBytesExt};
use crc32fast::Hasher;
use std::collections::HashMap;
use std::convert::TryInto;
use std::default::Default;
use std::io;
use std::io::prelude::*;
use std::io::{BufReader, SeekFrom};
use std::mem;

#[cfg(any(
    feature = "deflate",
    feature = "deflate-miniz",
    feature = "deflate-zlib"
))]
use flate2::write::DeflateEncoder;

#[cfg(feature = "bzip2")]
use bzip2::write::BzEncoder;

#[cfg(feature = "time")]
use time::OffsetDateTime;

#[cfg(feature = "zstd")]
use zstd::stream::write::Encoder as ZstdEncoder;

<<<<<<< HEAD
enum GenericZipWriter<W: Write + Seek> {
=======
enum MaybeEncrypted<W> {
    Unencrypted(W),
    Encrypted(crate::zipcrypto::ZipCryptoWriter<W>),
}
impl<W: Write> Write for MaybeEncrypted<W> {
    fn write(&mut self, buf: &[u8]) -> io::Result<usize> {
        match self {
            MaybeEncrypted::Unencrypted(w) => w.write(buf),
            MaybeEncrypted::Encrypted(w) => w.write(buf),
        }
    }
    fn flush(&mut self) -> io::Result<()> {
        match self {
            MaybeEncrypted::Unencrypted(w) => w.flush(),
            MaybeEncrypted::Encrypted(w) => w.flush(),
        }
    }
}
enum GenericZipWriter<W: Write + io::Seek> {
>>>>>>> 13a19f68
    Closed,
    Storer(MaybeEncrypted<W>),
    #[cfg(any(
        feature = "deflate",
        feature = "deflate-miniz",
        feature = "deflate-zlib"
    ))]
    Deflater(DeflateEncoder<MaybeEncrypted<W>>),
    #[cfg(feature = "bzip2")]
    Bzip2(BzEncoder<MaybeEncrypted<W>>),
    #[cfg(feature = "zstd")]
    Zstd(ZstdEncoder<'static, MaybeEncrypted<W>>),
}

// Put the struct declaration in a private module to convince rustdoc to display ZipWriter nicely
pub(crate) mod zip_writer {
    use super::*;
    use std::collections::HashMap;
    /// ZIP archive generator
    ///
    /// Handles the bookkeeping involved in building an archive, and provides an
    /// API to edit its contents.
    ///
    /// ```
    /// # fn doit() -> zip_next::result::ZipResult<()>
    /// # {
    /// # use zip_next::ZipWriter;
    /// use std::io::Write;
    /// use zip_next::write::FileOptions;
    ///
    /// // We use a buffer here, though you'd normally use a `File`
    /// let mut buf = [0; 65536];
    /// let mut zip = ZipWriter::new(std::io::Cursor::new(&mut buf[..]));
    ///
    /// let options = FileOptions::default().compression_method(zip_next::CompressionMethod::Stored);
    /// zip.start_file("hello_world.txt", options)?;
    /// zip.write(b"Hello, World!")?;
    ///
    /// // Apply the changes you've made.
    /// // Dropping the `ZipWriter` will have the same effect, but may silently fail
    /// zip.finish()?;
    ///
    /// # Ok(())
    /// # }
    /// # doit().unwrap();
    /// ```
    pub struct ZipWriter<W: Write + Seek> {
        pub(super) inner: GenericZipWriter<W>,
        pub(super) files: Vec<ZipFileData>,
        pub(super) files_by_name: HashMap<String, usize>,
        pub(super) stats: ZipWriterStats,
        pub(super) writing_to_file: bool,
        pub(super) writing_to_extra_field: bool,
        pub(super) writing_to_central_extra_field_only: bool,
        pub(super) writing_raw: bool,
        pub(super) comment: Vec<u8>,
    }
}
use crate::write::GenericZipWriter::{Closed, Storer};
pub use zip_writer::ZipWriter;

#[derive(Default)]
struct ZipWriterStats {
    hasher: Hasher,
    start: u64,
    bytes_written: u64,
}

struct ZipRawValues {
    crc32: u32,
    compressed_size: u64,
    uncompressed_size: u64,
}

/// Metadata for a file to be written
#[derive(Copy, Clone, Debug)]
#[cfg_attr(fuzzing, derive(arbitrary::Arbitrary))]
pub struct FileOptions {
<<<<<<< HEAD
    pub(crate) compression_method: CompressionMethod,
    pub(crate) compression_level: Option<i32>,
    pub(crate) last_modified_time: DateTime,
    pub(crate) permissions: Option<u32>,
    pub(crate) large_file: bool,
=======
    compression_method: CompressionMethod,
    compression_level: Option<i32>,
    last_modified_time: DateTime,
    permissions: Option<u32>,
    large_file: bool,
    encrypt_with: Option<crate::zipcrypto::ZipCryptoKeys>,
>>>>>>> 13a19f68
}

impl FileOptions {
    /// Set the compression method for the new file
    ///
    /// The default is `CompressionMethod::Deflated`. If the deflate compression feature is
    /// disabled, `CompressionMethod::Stored` becomes the default.
    #[must_use]
    pub fn compression_method(mut self, method: CompressionMethod) -> FileOptions {
        self.compression_method = method;
        self
    }

    /// Set the compression level for the new file
    ///
    /// `None` value specifies default compression level.
    ///
    /// Range of values depends on compression method:
    /// * `Deflated`: 0 - 9. Default is 6
    /// * `Bzip2`: 0 - 9. Default is 6
    /// * `Zstd`: -7 - 22, with zero being mapped to default level. Default is 3
    /// * others: only `None` is allowed
    #[must_use]
    pub fn compression_level(mut self, level: Option<i32>) -> FileOptions {
        self.compression_level = level;
        self
    }

    /// Set the last modified time
    ///
    /// The default is the current timestamp if the 'time' feature is enabled, and 1980-01-01
    /// otherwise
    #[must_use]
    pub fn last_modified_time(mut self, mod_time: DateTime) -> FileOptions {
        self.last_modified_time = mod_time;
        self
    }

    /// Set the permissions for the new file.
    ///
    /// The format is represented with unix-style permissions.
    /// The default is `0o644`, which represents `rw-r--r--` for files,
    /// and `0o755`, which represents `rwxr-xr-x` for directories.
    ///
    /// This method only preserves the file permissions bits (via a `& 0o777`) and discards
    /// higher file mode bits. So it cannot be used to denote an entry as a directory,
    /// symlink, or other special file type.
    #[must_use]
    pub fn unix_permissions(mut self, mode: u32) -> FileOptions {
        self.permissions = Some(mode & 0o777);
        self
    }

    /// Set whether the new file's compressed and uncompressed size is less than 4 GiB.
    ///
    /// If set to `false` and the file exceeds the limit, an I/O error is thrown. If set to `true`,
    /// readers will require ZIP64 support and if the file does not exceed the limit, 20 B are
    /// wasted. The default is `false`.
    #[must_use]
    pub fn large_file(mut self, large: bool) -> FileOptions {
        self.large_file = large;
        self
    }
    pub(crate) fn with_deprecated_encryption(mut self, password: &[u8]) -> FileOptions {
        self.encrypt_with = Some(crate::zipcrypto::ZipCryptoKeys::derive(password));
        self
    }
}

impl Default for FileOptions {
    /// Construct a new FileOptions object
    fn default() -> Self {
        Self {
            #[cfg(any(
                feature = "deflate",
                feature = "deflate-miniz",
                feature = "deflate-zlib"
            ))]
            compression_method: CompressionMethod::Deflated,
            #[cfg(not(any(
                feature = "deflate",
                feature = "deflate-miniz",
                feature = "deflate-zlib"
            )))]
            compression_method: CompressionMethod::Stored,
            compression_level: None,
            #[cfg(feature = "time")]
            last_modified_time: OffsetDateTime::now_utc().try_into().unwrap_or_default(),
            #[cfg(not(feature = "time"))]
            last_modified_time: DateTime::default(),
            permissions: None,
            large_file: false,
            encrypt_with: None,
        }
    }
}

impl<W: Write + Seek> Write for ZipWriter<W> {
    fn write(&mut self, buf: &[u8]) -> io::Result<usize> {
        if !self.writing_to_file {
            return Err(io::Error::new(
                io::ErrorKind::Other,
                "No file has been started",
            ));
        }
        match self.inner.ref_mut() {
            Some(ref mut w) => {
                if self.writing_to_extra_field {
                    self.files.last_mut().unwrap().extra_field.write(buf)
                } else {
                    let write_result = w.write(buf);
                    if let Ok(count) = write_result {
                        self.stats.update(&buf[0..count]);
                        if self.stats.bytes_written > spec::ZIP64_BYTES_THR
                            && !self.files.last_mut().unwrap().large_file
                        {
                            self.abort_file().unwrap();
                            return Err(io::Error::new(
                                io::ErrorKind::Other,
                                "Large file option has not been set",
                            ));
                        }
                    }
                    write_result
                }
            }
            None => Err(io::Error::new(
                io::ErrorKind::BrokenPipe,
                "write(): ZipWriter was already closed",
            )),
        }
    }

    fn flush(&mut self) -> io::Result<()> {
        match self.inner.ref_mut() {
            Some(ref mut w) => w.flush(),
            None => Err(io::Error::new(
                io::ErrorKind::BrokenPipe,
                "flush(): ZipWriter was already closed",
            )),
        }
    }
}

impl ZipWriterStats {
    fn update(&mut self, buf: &[u8]) {
        self.hasher.update(buf);
        self.bytes_written += buf.len() as u64;
    }
}

impl<A: Read + Write + Seek> ZipWriter<A> {
    /// Initializes the archive from an existing ZIP archive, making it ready for append.
    pub fn new_append(mut readwriter: A) -> ZipResult<ZipWriter<A>> {
        let (footer, cde_start_pos) = spec::CentralDirectoryEnd::find_and_parse(&mut readwriter)?;

        if footer.disk_number != footer.disk_with_central_directory {
            return Err(ZipError::UnsupportedArchive(
                "Support for multi-disk files is not implemented",
            ));
        }

        let (archive_offset, directory_start, number_of_files) =
            ZipArchive::get_directory_counts(&mut readwriter, &footer, cde_start_pos)?;

        if readwriter.seek(SeekFrom::Start(directory_start)).is_err() {
            return Err(ZipError::InvalidArchive(
                "Could not seek to start of central directory",
            ));
        }

        let files = (0..number_of_files)
            .map(|_| central_header_to_zip_file(&mut readwriter, archive_offset))
            .collect::<Result<Vec<_>, _>>()?;

        let mut files_by_name = HashMap::new();
        for (index, file) in files.iter().enumerate() {
            files_by_name.insert(file.file_name.to_owned(), index);
        }

        let _ = readwriter.seek(SeekFrom::Start(directory_start)); // seek directory_start to overwrite it

        Ok(ZipWriter {
<<<<<<< HEAD
            inner: Storer(readwriter),
=======
            inner: GenericZipWriter::Storer(MaybeEncrypted::Unencrypted(readwriter)),
>>>>>>> 13a19f68
            files,
            files_by_name,
            stats: Default::default(),
            writing_to_file: false,
            writing_to_extra_field: false,
            writing_to_central_extra_field_only: false,
            comment: footer.zip_file_comment,
            writing_raw: true, // avoid recomputing the last file's header
        })
    }
}

impl<A: Read + Write + Seek> ZipWriter<A> {
    /// Adds another copy of a file already in this archive. This will produce a larger but more
    /// widely-compatible archive compared to [shallow_copy_file].
    pub fn deep_copy_file(&mut self, src_name: &str, dest_name: &str) -> ZipResult<()> {
        self.finish_file()?;
        let write_position = self.inner.get_plain().stream_position()?;
        let src_index = self.index_by_name(src_name)?;
        let src_data = &self.files[src_index];
        let data_start = src_data.data_start.load();
        let compressed_size = src_data.compressed_size;
        debug_assert!(compressed_size <= write_position - data_start);
        let uncompressed_size = src_data.uncompressed_size;
        let mut options = FileOptions::default()
            .large_file(compressed_size.max(uncompressed_size) > spec::ZIP64_BYTES_THR)
            .last_modified_time(src_data.last_modified_time)
            .compression_method(src_data.compression_method);
        if let Some(perms) = src_data.unix_mode() {
            options = options.unix_permissions(perms);
        }
        Self::normalize_options(&mut options);
        let raw_values = ZipRawValues {
            crc32: src_data.crc32,
            compressed_size,
            uncompressed_size,
        };
        let mut reader = BufReader::new(ZipFileReader::Raw(find_content(
            src_data,
            self.inner.get_plain(),
        )?));
        let mut copy = Vec::with_capacity(compressed_size as usize);
        reader.read_to_end(&mut copy)?;
        drop(reader);
        self.inner
            .get_plain()
            .seek(SeekFrom::Start(write_position))?;
        self.start_entry(dest_name, options, Some(raw_values))?;
        self.writing_to_file = true;
        self.writing_raw = true;
        if let Err(e) = self.write_all(&copy) {
            self.abort_file().unwrap();
            return Err(e.into());
        }
        self.finish_file()
    }
}

impl<W: Write + Seek> ZipWriter<W> {
    /// Initializes the archive.
    ///
    /// Before writing to this object, the [`ZipWriter::start_file`] function should be called.
    /// After a successful write, the file remains open for writing. After a failed write, call
    /// [`ZipWriter::is_writing_file`] to determine if the file remains open.
    pub fn new(inner: W) -> ZipWriter<W> {
        ZipWriter {
<<<<<<< HEAD
            inner: Storer(inner),
=======
            inner: GenericZipWriter::Storer(MaybeEncrypted::Unencrypted(inner)),
>>>>>>> 13a19f68
            files: Vec::new(),
            files_by_name: HashMap::new(),
            stats: Default::default(),
            writing_to_file: false,
            writing_to_extra_field: false,
            writing_to_central_extra_field_only: false,
            writing_raw: false,
            comment: Vec::new(),
        }
    }

    /// Returns true if a file is currently open for writing.
    pub fn is_writing_file(&self) -> bool {
        self.writing_to_file && !self.inner.is_closed()
    }

    /// Set ZIP archive comment.
    pub fn set_comment<S>(&mut self, comment: S)
    where
        S: Into<String>,
    {
        self.set_raw_comment(comment.into().into())
    }

    /// Set ZIP archive comment.
    ///
    /// This sets the raw bytes of the comment. The comment
    /// is typically expected to be encoded in UTF-8
    pub fn set_raw_comment(&mut self, comment: Vec<u8>) {
        self.comment = comment;
    }

    /// Start a new file for with the requested options.
    fn start_entry<S>(
        &mut self,
        name: S,
        options: FileOptions,
        raw_values: Option<ZipRawValues>,
    ) -> ZipResult<()>
    where
        S: Into<String>,
    {
        self.finish_file()?;

        let raw_values = raw_values.unwrap_or(ZipRawValues {
            crc32: 0,
            compressed_size: 0,
            uncompressed_size: 0,
        });

        {
            let header_start = self.inner.get_plain().stream_position()?;
            let name = name.into();

            let permissions = options.permissions.unwrap_or(0o100644);
            let file = ZipFileData {
                system: System::Unix,
                version_made_by: DEFAULT_VERSION,
                encrypted: options.encrypt_with.is_some(),
                using_data_descriptor: false,
                compression_method: options.compression_method,
                compression_level: options.compression_level,
                last_modified_time: options.last_modified_time,
                crc32: raw_values.crc32,
                compressed_size: raw_values.compressed_size,
                uncompressed_size: raw_values.uncompressed_size,
                file_name: name,
                file_name_raw: Vec::new(), // Never used for saving
                extra_field: Vec::new(),
                file_comment: String::new(),
                header_start,
                data_start: AtomicU64::new(0),
                central_header_start: 0,
                external_attributes: permissions << 16,
                large_file: options.large_file,
                aes_mode: None,
            };
            let index = self.insert_file_data(file)?;
            let file = &mut self.files[index];
            let writer = self.inner.get_plain();
            write_local_file_header(writer, file)?;

            let header_end = writer.stream_position()?;
            self.stats.start = header_end;
            *file.data_start.get_mut() = header_end;

            self.stats.bytes_written = 0;
            self.stats.hasher = Hasher::new();
        }
        if let Some(keys) = options.encrypt_with {
            let mut zipwriter = crate::zipcrypto::ZipCryptoWriter { writer: core::mem::replace(&mut self.inner, GenericZipWriter::Closed).unwrap(), buffer: vec![], keys };
            let mut crypto_header = [0u8; 12];

            zipwriter.write_all(&crypto_header)?;
            self.inner = GenericZipWriter::Storer(MaybeEncrypted::Encrypted(zipwriter));
        }
        Ok(())
    }

    fn insert_file_data(&mut self, file: ZipFileData) -> ZipResult<usize> {
        let name = &file.file_name;
        if self.files_by_name.contains_key(name) {
            return Err(ZipError::InvalidArchive("Duplicate filename"));
        }
        let name = name.to_owned();
        self.files.push(file);
        let index = self.files.len() - 1;
        self.files_by_name.insert(name, index);
        Ok(index)
    }

    fn finish_file(&mut self) -> ZipResult<()> {
        if !self.writing_to_file {
            debug_assert!(!self.writing_to_extra_field);
            return Ok(());
        }
        if self.writing_to_extra_field {
            // Implicitly calling [`ZipWriter::end_extra_data`] for empty files.
            self.end_extra_data()?;
        }
<<<<<<< HEAD
        let make_plain_writer = self
            .inner
            .prepare_next_writer(CompressionMethod::Stored, None)?;
        self.inner.switch_to(make_plain_writer)?;
=======
        self.inner.switch_to(CompressionMethod::Stored, None)?;
        match core::mem::replace(&mut self.inner, GenericZipWriter::Closed) {
            GenericZipWriter::Storer(MaybeEncrypted::Encrypted(writer)) => {
                let crc32 = self.stats.hasher.clone().finalize();
                self.inner = GenericZipWriter::Storer(MaybeEncrypted::Unencrypted(writer.finish(crc32)?))
            }
            GenericZipWriter::Storer(w) => self.inner = GenericZipWriter::Storer(w),
            _ => unreachable!()
        }
>>>>>>> 13a19f68
        let writer = self.inner.get_plain();

        if !self.writing_raw {
            let file = match self.files.last_mut() {
                None => return Ok(()),
                Some(f) => f,
            };
            file.crc32 = self.stats.hasher.clone().finalize();
            file.uncompressed_size = self.stats.bytes_written;

            let file_end = writer.stream_position()?;
            debug_assert!(file_end >= self.stats.start);
            file.compressed_size = file_end - self.stats.start;

            update_local_file_header(writer, file)?;
            writer.seek(SeekFrom::Start(file_end))?;
        }

        self.writing_to_file = false;
        Ok(())
    }

    /// Removes the file currently being written from the archive if there is one, or else removes
    /// the file most recently written.
    pub fn abort_file(&mut self) -> ZipResult<()> {
        let last_file = self.files.pop().ok_or(ZipError::FileNotFound)?;
        self.files_by_name.remove(&last_file.file_name);
        self.inner
            .get_plain()
            .seek(SeekFrom::Start(last_file.header_start))?;
        let make_plain_writer = self
            .inner
            .prepare_next_writer(CompressionMethod::Stored, None)?;
        self.inner.switch_to(make_plain_writer)?;
        self.writing_to_extra_field = false;
        self.writing_to_file = false;
        self.writing_raw = false;
        Ok(())
    }

    /// Create a file in the archive and start writing its' contents. The file must not have the
    /// same name as a file already in the archive.
    ///
    /// The data should be written using the [`Write`] implementation on this [`ZipWriter`]
    pub fn start_file<S>(&mut self, name: S, mut options: FileOptions) -> ZipResult<()>
    where
        S: Into<String>,
    {
        Self::normalize_options(&mut options);
        let make_new_self = self
            .inner
            .prepare_next_writer(options.compression_method, options.compression_level)?;
        self.start_entry(name, options, None)?;
        if let Err(e) = self.inner.switch_to(make_new_self) {
            self.abort_file().unwrap();
            return Err(e);
        }
        self.writing_to_file = true;
        self.writing_raw = false;
        Ok(())
    }

    fn normalize_options(options: &mut FileOptions) {
        if options.permissions.is_none() {
            options.permissions = Some(0o644);
        }
        if !options.last_modified_time.is_valid() {
            options.last_modified_time = FileOptions::default().last_modified_time;
        }
        *options.permissions.as_mut().unwrap() |= ffi::S_IFREG;
    }

    /// Starts a file, taking a Path as argument.
    ///
    /// This function ensures that the '/' path separator is used. It also ignores all non 'Normal'
    /// Components, such as a starting '/' or '..' and '.'.
    #[deprecated(
        since = "0.5.7",
        note = "by stripping `..`s from the path, the meaning of paths can change. Use `start_file` instead."
    )]
    pub fn start_file_from_path(
        &mut self,
        path: &std::path::Path,
        options: FileOptions,
    ) -> ZipResult<()> {
        self.start_file(path_to_string(path), options)
    }

    /// Create an aligned file in the archive and start writing its' contents.
    ///
    /// Returns the number of padding bytes required to align the file.
    ///
    /// The data should be written using the [`Write`] implementation on this [`ZipWriter`]
    pub fn start_file_aligned<S>(
        &mut self,
        name: S,
        options: FileOptions,
        align: u16,
    ) -> Result<u64, ZipError>
    where
        S: Into<String>,
    {
        let data_start = self.start_file_with_extra_data(name, options)?;
        let align = align as u64;
        if align > 1 && data_start % align != 0 {
            let pad_length = (align - (data_start + 4) % align) % align;
            let pad = vec![0; pad_length as usize];
            self.write_all(b"za").map_err(ZipError::from)?; // 0x617a
            self.write_u16::<LittleEndian>(pad.len() as u16)
                .map_err(ZipError::from)?;
            self.write_all(&pad).map_err(ZipError::from)?;
            assert_eq!(self.end_local_start_central_extra_data()? % align, 0);
        }
        let extra_data_end = self.end_extra_data()?;
        Ok(extra_data_end - data_start)
    }

    /// Create a file in the archive and start writing its extra data first.
    ///
    /// Finish writing extra data and start writing file data with [`ZipWriter::end_extra_data`].
    /// Optionally, distinguish local from central extra data with
    /// [`ZipWriter::end_local_start_central_extra_data`].
    ///
    /// Returns the preliminary starting offset of the file data without any extra data allowing to
    /// align the file data by calculating a pad length to be prepended as part of the extra data.
    ///
    /// The data should be written using the [`Write`] implementation on this [`ZipWriter`]
    ///
    /// ```
    /// use byteorder::{LittleEndian, WriteBytesExt};
    /// use zip_next::{ZipArchive, ZipWriter, result::ZipResult};
    /// use zip_next::{write::FileOptions, CompressionMethod};
    /// use std::io::{Write, Cursor};
    ///
    /// # fn main() -> ZipResult<()> {
    /// let mut archive = Cursor::new(Vec::new());
    ///
    /// {
    ///     let mut zip = ZipWriter::new(&mut archive);
    ///     let options = FileOptions::default()
    ///         .compression_method(CompressionMethod::Stored);
    ///
    ///     zip.start_file_with_extra_data("identical_extra_data.txt", options)?;
    ///     let extra_data = b"local and central extra data";
    ///     zip.write_u16::<LittleEndian>(0xbeef)?;
    ///     zip.write_u16::<LittleEndian>(extra_data.len() as u16)?;
    ///     zip.write_all(extra_data)?;
    ///     zip.end_extra_data()?;
    ///     zip.write_all(b"file data")?;
    ///
    ///     let data_start = zip.start_file_with_extra_data("different_extra_data.txt", options)?;
    ///     let extra_data = b"local extra data";
    ///     zip.write_u16::<LittleEndian>(0xbeef)?;
    ///     zip.write_u16::<LittleEndian>(extra_data.len() as u16)?;
    ///     zip.write_all(extra_data)?;
    ///     let data_start = data_start as usize + 4 + extra_data.len() + 4;
    ///     let align = 64;
    ///     let pad_length = (align - data_start % align) % align;
    ///     assert_eq!(pad_length, 19);
    ///     zip.write_u16::<LittleEndian>(0xdead)?;
    ///     zip.write_u16::<LittleEndian>(pad_length as u16)?;
    ///     zip.write_all(&vec![0; pad_length])?;
    ///     let data_start = zip.end_local_start_central_extra_data()?;
    ///     assert_eq!(data_start as usize % align, 0);
    ///     let extra_data = b"central extra data";
    ///     zip.write_u16::<LittleEndian>(0xbeef)?;
    ///     zip.write_u16::<LittleEndian>(extra_data.len() as u16)?;
    ///     zip.write_all(extra_data)?;
    ///     zip.end_extra_data()?;
    ///     zip.write_all(b"file data")?;
    ///
    ///     zip.finish()?;
    /// }
    ///
    /// let mut zip = ZipArchive::new(archive)?;
    /// assert_eq!(&zip.by_index(0)?.extra_data()[4..], b"local and central extra data");
    /// assert_eq!(&zip.by_index(1)?.extra_data()[4..], b"central extra data");
    /// # Ok(())
    /// # }
    /// ```
    pub fn start_file_with_extra_data<S>(
        &mut self,
        name: S,
        mut options: FileOptions,
    ) -> ZipResult<u64>
    where
        S: Into<String>,
    {
        Self::normalize_options(&mut options);
        self.start_entry(name, options, None)?;
        self.writing_to_file = true;
        self.writing_to_extra_field = true;
        Ok(self.files.last().unwrap().data_start.load())
    }

    /// End local and start central extra data. Requires [`ZipWriter::start_file_with_extra_data`].
    ///
    /// Returns the final starting offset of the file data.
    pub fn end_local_start_central_extra_data(&mut self) -> ZipResult<u64> {
        let data_start = self.end_extra_data()?;
        self.files.last_mut().unwrap().extra_field.clear();
        self.writing_to_extra_field = true;
        self.writing_to_central_extra_field_only = true;
        Ok(data_start)
    }

    /// End extra data and start file data. Requires [`ZipWriter::start_file_with_extra_data`].
    ///
    /// Returns the final starting offset of the file data.
    pub fn end_extra_data(&mut self) -> ZipResult<u64> {
        // Require `start_file_with_extra_data()`. Ensures `file` is some.
        if !self.writing_to_extra_field {
            return Err(ZipError::Io(io::Error::new(
                io::ErrorKind::Other,
                "Not writing to extra field",
            )));
        }
        let file = self.files.last_mut().unwrap();

        if let Err(e) = validate_extra_data(file) {
            self.abort_file().unwrap();
            return Err(e);
        }

        let make_compressing_writer = match self
            .inner
            .prepare_next_writer(file.compression_method, file.compression_level)
        {
            Ok(writer) => writer,
            Err(e) => {
                self.abort_file().unwrap();
                return Err(e);
            }
        };

        let mut data_start_result = file.data_start.load();

        if !self.writing_to_central_extra_field_only {
            let writer = self.inner.get_plain();

            // Append extra data to local file header and keep it for central file header.
            writer.write_all(&file.extra_field)?;

            // Update final `data_start`.
            let length = file.extra_field.len();
            let data_start = file.data_start.get_mut();
            let header_end = *data_start + length as u64;
            self.stats.start = header_end;
            *data_start = header_end;
            data_start_result = header_end;

            // Update extra field length in local file header.
            let extra_field_length =
                if file.large_file { 20 } else { 0 } + file.extra_field.len() as u16;
            writer.seek(SeekFrom::Start(file.header_start + 28))?;
            writer.write_u16::<LittleEndian>(extra_field_length)?;
            writer.seek(SeekFrom::Start(header_end))?;
        }
        self.inner.switch_to(make_compressing_writer)?;
        self.writing_to_extra_field = false;
        self.writing_to_central_extra_field_only = false;
        Ok(data_start_result)
    }

    /// Add a new file using the already compressed data from a ZIP file being read and renames it, this
    /// allows faster copies of the `ZipFile` since there is no need to decompress and compress it again.
    /// Any `ZipFile` metadata is copied and not checked, for example the file CRC.

    /// ```no_run
    /// use std::fs::File;
    /// use std::io::{Read, Seek, Write};
    /// use zip_next::{ZipArchive, ZipWriter};
    ///
    /// fn copy_rename<R, W>(
    ///     src: &mut ZipArchive<R>,
    ///     dst: &mut ZipWriter<W>,
    /// ) -> zip_next::result::ZipResult<()>
    /// where
    ///     R: Read + Seek,
    ///     W: Write + Seek,
    /// {
    ///     // Retrieve file entry by name
    ///     let file = src.by_name("src_file.txt")?;
    ///
    ///     // Copy and rename the previously obtained file entry to the destination zip archive
    ///     dst.raw_copy_file_rename(file, "new_name.txt")?;
    ///
    ///     Ok(())
    /// }
    /// ```
    pub fn raw_copy_file_rename<S>(&mut self, mut file: ZipFile, name: S) -> ZipResult<()>
    where
        S: Into<String>,
    {
        let mut options = FileOptions::default()
            .large_file(file.compressed_size().max(file.size()) > spec::ZIP64_BYTES_THR)
            .last_modified_time(file.last_modified())
            .compression_method(file.compression());
        if let Some(perms) = file.unix_mode() {
            options = options.unix_permissions(perms);
        }
        Self::normalize_options(&mut options);

        let raw_values = ZipRawValues {
            crc32: file.crc32(),
            compressed_size: file.compressed_size(),
            uncompressed_size: file.size(),
        };

        self.start_entry(name, options, Some(raw_values))?;
        self.writing_to_file = true;
        self.writing_raw = true;

        io::copy(file.get_raw_reader(), self)?;

        Ok(())
    }

    /// Add a new file using the already compressed data from a ZIP file being read, this allows faster
    /// copies of the `ZipFile` since there is no need to decompress and compress it again. Any `ZipFile`
    /// metadata is copied and not checked, for example the file CRC.
    ///
    /// ```no_run
    /// use std::fs::File;
    /// use std::io::{Read, Seek, Write};
    /// use zip_next::{ZipArchive, ZipWriter};
    ///
    /// fn copy<R, W>(src: &mut ZipArchive<R>, dst: &mut ZipWriter<W>) -> zip_next::result::ZipResult<()>
    /// where
    ///     R: Read + Seek,
    ///     W: Write + Seek,
    /// {
    ///     // Retrieve file entry by name
    ///     let file = src.by_name("src_file.txt")?;
    ///
    ///     // Copy the previously obtained file entry to the destination zip archive
    ///     dst.raw_copy_file(file)?;
    ///
    ///     Ok(())
    /// }
    /// ```
    pub fn raw_copy_file(&mut self, file: ZipFile) -> ZipResult<()> {
        let name = file.name().to_owned();
        self.raw_copy_file_rename(file, name)
    }

    /// Add a directory entry.
    ///
    /// As directories have no content, you must not call [`ZipWriter::write`] before adding a new file.
    pub fn add_directory<S>(&mut self, name: S, mut options: FileOptions) -> ZipResult<()>
    where
        S: Into<String>,
    {
        if options.permissions.is_none() {
            options.permissions = Some(0o755);
        }
        *options.permissions.as_mut().unwrap() |= 0o40000;
        options.compression_method = CompressionMethod::Stored;

        let name_as_string = name.into();
        // Append a slash to the filename if it does not end with it.
        let name_with_slash = match name_as_string.chars().last() {
            Some('/') | Some('\\') => name_as_string,
            _ => name_as_string + "/",
        };

        self.start_entry(name_with_slash, options, None)?;
        self.writing_to_file = false;
        Ok(())
    }

    /// Add a directory entry, taking a Path as argument.
    ///
    /// This function ensures that the '/' path separator is used. It also ignores all non 'Normal'
    /// Components, such as a starting '/' or '..' and '.'.
    #[deprecated(
        since = "0.5.7",
        note = "by stripping `..`s from the path, the meaning of paths can change. Use `add_directory` instead."
    )]
    pub fn add_directory_from_path(
        &mut self,
        path: &std::path::Path,
        options: FileOptions,
    ) -> ZipResult<()> {
        self.add_directory(path_to_string(path), options)
    }

    /// Finish the last file and write all other zip-structures
    ///
    /// This will return the writer, but one should normally not append any data to the end of the file.
    /// Note that the zipfile will also be finished on drop.
    pub fn finish(&mut self) -> ZipResult<W> {
        self.finalize()?;
        let inner = mem::replace(&mut self.inner, Closed);
        Ok(inner.unwrap())
    }

    /// Add a symlink entry.
    ///
    /// The zip archive will contain an entry for path `name` which is a symlink to `target`.
    ///
    /// No validation or normalization of the paths is performed. For best results,
    /// callers should normalize `\` to `/` and ensure symlinks are relative to other
    /// paths within the zip archive.
    ///
    /// WARNING: not all zip implementations preserve symlinks on extract. Some zip
    /// implementations may materialize a symlink as a regular file, possibly with the
    /// content incorrectly set to the symlink target. For maximum portability, consider
    /// storing a regular file instead.
    pub fn add_symlink<N, T>(
        &mut self,
        name: N,
        target: T,
        mut options: FileOptions,
    ) -> ZipResult<()>
    where
        N: Into<String>,
        T: Into<String>,
    {
        if options.permissions.is_none() {
            options.permissions = Some(0o777);
        }
        *options.permissions.as_mut().unwrap() |= 0o120000;
        // The symlink target is stored as file content. And compressing the target path
        // likely wastes space. So always store.
        options.compression_method = CompressionMethod::Stored;

        self.start_entry(name, options, None)?;
        self.writing_to_file = true;
        if let Err(e) = self.write_all(target.into().as_bytes()) {
            self.abort_file().unwrap();
            return Err(e.into());
        }
        self.finish_file()?;

        Ok(())
    }

    fn finalize(&mut self) -> ZipResult<()> {
        self.finish_file()?;

        {
            let writer = self.inner.get_plain();

            let central_start = writer.stream_position()?;
            for file in self.files.iter() {
                write_central_directory_header(writer, file)?;
            }
            let central_size = writer.stream_position()? - central_start;

            if self.files.len() > spec::ZIP64_ENTRY_THR
                || central_size.max(central_start) > spec::ZIP64_BYTES_THR
            {
                let zip64_footer = spec::Zip64CentralDirectoryEnd {
                    version_made_by: DEFAULT_VERSION as u16,
                    version_needed_to_extract: DEFAULT_VERSION as u16,
                    disk_number: 0,
                    disk_with_central_directory: 0,
                    number_of_files_on_this_disk: self.files.len() as u64,
                    number_of_files: self.files.len() as u64,
                    central_directory_size: central_size,
                    central_directory_offset: central_start,
                };

                zip64_footer.write(writer)?;

                let zip64_footer = spec::Zip64CentralDirectoryEndLocator {
                    disk_with_central_directory: 0,
                    end_of_central_directory_offset: central_start + central_size,
                    number_of_disks: 1,
                };

                zip64_footer.write(writer)?;
            }

            let number_of_files = self.files.len().min(spec::ZIP64_ENTRY_THR) as u16;
            let footer = spec::CentralDirectoryEnd {
                disk_number: 0,
                disk_with_central_directory: 0,
                zip_file_comment: self.comment.clone(),
                number_of_files_on_this_disk: number_of_files,
                number_of_files,
                central_directory_size: central_size.min(spec::ZIP64_BYTES_THR) as u32,
                central_directory_offset: central_start.min(spec::ZIP64_BYTES_THR) as u32,
            };

            footer.write(writer)?;
        }

        Ok(())
    }

    fn index_by_name(&self, name: &str) -> ZipResult<usize> {
        Ok(*self.files_by_name.get(name).ok_or(ZipError::FileNotFound)?)
    }

    /// Adds another entry to the central directory referring to the same content as an existing
    /// entry. The file's local-file header will still refer to it by its original name, so
    /// unzipping the file will technically be unspecified behavior. [ZipArchive] ignores the
    /// filename in the local-file header and treat the central directory as authoritative. However,
    /// some other software (e.g. Minecraft) will refuse to extract a file copied this way.
    pub fn shallow_copy_file(&mut self, src_name: &str, dest_name: &str) -> ZipResult<()> {
        self.finish_file()?;
        let src_index = self.index_by_name(src_name)?;
        let mut dest_data = self.files[src_index].to_owned();
        dest_data.file_name = dest_name.into();
        self.insert_file_data(dest_data)?;
        Ok(())
    }
}

impl<W: Write + Seek> Drop for ZipWriter<W> {
    fn drop(&mut self) {
        if !self.inner.is_closed() {
            if let Err(e) = self.finalize() {
                let _ = write!(io::stderr(), "ZipWriter drop failed: {:?}", e);
            }
        }
    }
}

impl<W: Write + Seek> GenericZipWriter<W> {
    fn prepare_next_writer(
        &self,
        compression: CompressionMethod,
        compression_level: Option<i32>,
    ) -> ZipResult<Box<dyn FnOnce(W) -> GenericZipWriter<W>>> {
        if let Closed = self {
            return Err(
                io::Error::new(io::ErrorKind::BrokenPipe, "ZipWriter was already closed").into(),
            );
        }

        {
            #[allow(deprecated)]
            match compression {
                CompressionMethod::Stored => {
                    if compression_level.is_some() {
                        Err(ZipError::UnsupportedArchive(
                            "Unsupported compression level",
                        ))
                    } else {
                        Ok(Box::new(|bare| Storer(bare)))
                    }
                }
                #[cfg(any(
                    feature = "deflate",
                    feature = "deflate-miniz",
                    feature = "deflate-zlib"
                ))]
                CompressionMethod::Deflated => {
                    let level = clamp_opt(
                        compression_level.unwrap_or(flate2::Compression::default().level() as i32),
                        deflate_compression_level_range(),
                    )
                    .ok_or(ZipError::UnsupportedArchive(
                        "Unsupported compression level",
                    ))? as u32;
                    Ok(Box::new(move |bare| {
                        GenericZipWriter::Deflater(DeflateEncoder::new(
                            bare,
                            flate2::Compression::new(level),
                        ))
                    }))
                }
                #[cfg(feature = "bzip2")]
                CompressionMethod::Bzip2 => {
                    let level = clamp_opt(
                        compression_level.unwrap_or(bzip2::Compression::default().level() as i32),
                        bzip2_compression_level_range(),
                    )
                    .ok_or(ZipError::UnsupportedArchive(
                        "Unsupported compression level",
                    ))? as u32;
                    Ok(Box::new(move |bare| {
                        GenericZipWriter::Bzip2(BzEncoder::new(
                            bare,
                            bzip2::Compression::new(level),
                        ))
                    }))
                }
                CompressionMethod::AES => Err(ZipError::UnsupportedArchive(
                    "AES compression is not supported for writing",
                )),
                #[cfg(feature = "zstd")]
                CompressionMethod::Zstd => {
                    let level = clamp_opt(
                        compression_level.unwrap_or(zstd::DEFAULT_COMPRESSION_LEVEL),
                        zstd::compression_level_range(),
                    )
                    .ok_or(ZipError::UnsupportedArchive(
                        "Unsupported compression level",
                    ))?;
                    Ok(Box::new(move |bare| {
                        GenericZipWriter::Zstd(ZstdEncoder::new(bare, level).unwrap())
                    }))
                }
                CompressionMethod::Unsupported(..) => {
                    Err(ZipError::UnsupportedArchive("Unsupported compression"))
                }
            }
        }
    }

    fn switch_to(
        &mut self,
        make_new_self: Box<dyn FnOnce(W) -> GenericZipWriter<W>>,
    ) -> ZipResult<()> {
        let bare = match mem::replace(self, Closed) {
            Storer(w) => w,
            #[cfg(any(
                feature = "deflate",
                feature = "deflate-miniz",
                feature = "deflate-zlib"
            ))]
            GenericZipWriter::Deflater(w) => w.finish()?,
            #[cfg(feature = "bzip2")]
            GenericZipWriter::Bzip2(w) => w.finish()?,
            #[cfg(feature = "zstd")]
            GenericZipWriter::Zstd(w) => w.finish()?,
            Closed => {
                return Err(io::Error::new(
                    io::ErrorKind::BrokenPipe,
                    "ZipWriter was already closed",
                )
                .into());
            }
        };
        *self = (make_new_self)(bare);
        Ok(())
    }

    fn ref_mut(&mut self) -> Option<&mut dyn Write> {
        match *self {
            Storer(ref mut w) => Some(w as &mut dyn Write),
            #[cfg(any(
                feature = "deflate",
                feature = "deflate-miniz",
                feature = "deflate-zlib"
            ))]
            GenericZipWriter::Deflater(ref mut w) => Some(w as &mut dyn Write),
            #[cfg(feature = "bzip2")]
            GenericZipWriter::Bzip2(ref mut w) => Some(w as &mut dyn Write),
            #[cfg(feature = "zstd")]
            GenericZipWriter::Zstd(ref mut w) => Some(w as &mut dyn Write),
            Closed => None,
        }
    }

    fn is_closed(&self) -> bool {
        matches!(*self, GenericZipWriter::Closed)
    }

    fn get_plain(&mut self) -> &mut W {
        match *self {
<<<<<<< HEAD
            Storer(ref mut w) => w,
            _ => panic!("Should have switched to stored beforehand"),
=======
            GenericZipWriter::Storer(MaybeEncrypted::Unencrypted(ref mut w)) => w,
            _ => panic!("Should have switched to stored and unencrypted beforehand"),
>>>>>>> 13a19f68
        }
    }

    fn unwrap(self) -> W {
        match self {
<<<<<<< HEAD
            Storer(w) => w,
            _ => panic!("Should have switched to stored beforehand"),
=======
            GenericZipWriter::Storer(MaybeEncrypted::Unencrypted(w)) => w,
            _ => panic!("Should have switched to stored and unencrypted beforehand"),
>>>>>>> 13a19f68
        }
    }
}

#[cfg(any(
    feature = "deflate",
    feature = "deflate-miniz",
    feature = "deflate-zlib"
))]
fn deflate_compression_level_range() -> std::ops::RangeInclusive<i32> {
    let min = flate2::Compression::none().level() as i32;
    let max = flate2::Compression::best().level() as i32;
    min..=max
}

#[cfg(feature = "bzip2")]
fn bzip2_compression_level_range() -> std::ops::RangeInclusive<i32> {
    let min = bzip2::Compression::fast().level() as i32;
    let max = bzip2::Compression::best().level() as i32;
    min..=max
}

#[cfg(any(
    feature = "deflate",
    feature = "deflate-miniz",
    feature = "deflate-zlib",
    feature = "bzip2",
    feature = "zstd"
))]
fn clamp_opt<T: Ord + Copy>(value: T, range: std::ops::RangeInclusive<T>) -> Option<T> {
    if range.contains(&value) {
        Some(value)
    } else {
        None
    }
}

fn write_local_file_header<T: Write>(writer: &mut T, file: &ZipFileData) -> ZipResult<()> {
    // local file header signature
    writer.write_u32::<LittleEndian>(spec::LOCAL_FILE_HEADER_SIGNATURE)?;
    // version needed to extract
    writer.write_u16::<LittleEndian>(file.version_needed())?;
    // general purpose bit flag
    let flag = if !file.file_name.is_ascii() {
        1u16 << 11
    } else {
        0
    } | if file.encrypted { 1u16 << 0 } else { 0 };
    writer.write_u16::<LittleEndian>(flag)?;
    // Compression method
    #[allow(deprecated)]
    writer.write_u16::<LittleEndian>(file.compression_method.to_u16())?;
    // last mod file time and last mod file date
    writer.write_u16::<LittleEndian>(file.last_modified_time.timepart())?;
    writer.write_u16::<LittleEndian>(file.last_modified_time.datepart())?;
    // crc-32
    writer.write_u32::<LittleEndian>(file.crc32)?;
    // compressed size and uncompressed size
    if file.large_file {
        writer.write_u32::<LittleEndian>(spec::ZIP64_BYTES_THR as u32)?;
        writer.write_u32::<LittleEndian>(spec::ZIP64_BYTES_THR as u32)?;
    } else {
        writer.write_u32::<LittleEndian>(file.compressed_size as u32)?;
        writer.write_u32::<LittleEndian>(file.uncompressed_size as u32)?;
    }
    // file name length
    writer.write_u16::<LittleEndian>(file.file_name.as_bytes().len() as u16)?;
    // extra field length
    let extra_field_length = if file.large_file { 20 } else { 0 } + file.extra_field.len() as u16;
    writer.write_u16::<LittleEndian>(extra_field_length)?;
    // file name
    writer.write_all(file.file_name.as_bytes())?;
    // zip64 extra field
    if file.large_file {
        write_local_zip64_extra_field(writer, file)?;
    }

    Ok(())
}

fn update_local_file_header<T: Write + Seek>(writer: &mut T, file: &ZipFileData) -> ZipResult<()> {
    const CRC32_OFFSET: u64 = 14;
    writer.seek(SeekFrom::Start(file.header_start + CRC32_OFFSET))?;
    writer.write_u32::<LittleEndian>(file.crc32)?;
    if file.large_file {
        update_local_zip64_extra_field(writer, file)?;
    } else {
        // check compressed size as well as it can also be slightly larger than uncompressed size
        if file.compressed_size > spec::ZIP64_BYTES_THR {
            return Err(ZipError::Io(io::Error::new(
                io::ErrorKind::Other,
                "Large file option has not been set",
            )));
        }
        writer.write_u32::<LittleEndian>(file.compressed_size as u32)?;
        // uncompressed size is already checked on write to catch it as soon as possible
        writer.write_u32::<LittleEndian>(file.uncompressed_size as u32)?;
    }
    Ok(())
}

fn write_central_directory_header<T: Write>(writer: &mut T, file: &ZipFileData) -> ZipResult<()> {
    // buffer zip64 extra field to determine its variable length
    let mut zip64_extra_field = [0; 28];
    let zip64_extra_field_length =
        write_central_zip64_extra_field(&mut zip64_extra_field.as_mut(), file)?;

    // central file header signature
    writer.write_u32::<LittleEndian>(spec::CENTRAL_DIRECTORY_HEADER_SIGNATURE)?;
    // version made by
    let version_made_by = (file.system as u16) << 8 | (file.version_made_by as u16);
    writer.write_u16::<LittleEndian>(version_made_by)?;
    // version needed to extract
    writer.write_u16::<LittleEndian>(file.version_needed())?;
    // general puprose bit flag
    let flag = if !file.file_name.is_ascii() {
        1u16 << 11
    } else {
        0
    } | if file.encrypted { 1u16 << 0 } else { 0 };
    writer.write_u16::<LittleEndian>(flag)?;
    // compression method
    #[allow(deprecated)]
    writer.write_u16::<LittleEndian>(file.compression_method.to_u16())?;
    // last mod file time + date
    writer.write_u16::<LittleEndian>(file.last_modified_time.timepart())?;
    writer.write_u16::<LittleEndian>(file.last_modified_time.datepart())?;
    // crc-32
    writer.write_u32::<LittleEndian>(file.crc32)?;
    // compressed size
    writer.write_u32::<LittleEndian>(file.compressed_size.min(spec::ZIP64_BYTES_THR) as u32)?;
    // uncompressed size
    writer.write_u32::<LittleEndian>(file.uncompressed_size.min(spec::ZIP64_BYTES_THR) as u32)?;
    // file name length
    writer.write_u16::<LittleEndian>(file.file_name.as_bytes().len() as u16)?;
    // extra field length
    writer.write_u16::<LittleEndian>(zip64_extra_field_length + file.extra_field.len() as u16)?;
    // file comment length
    writer.write_u16::<LittleEndian>(0)?;
    // disk number start
    writer.write_u16::<LittleEndian>(0)?;
    // internal file attribytes
    writer.write_u16::<LittleEndian>(0)?;
    // external file attributes
    writer.write_u32::<LittleEndian>(file.external_attributes)?;
    // relative offset of local header
    writer.write_u32::<LittleEndian>(file.header_start.min(spec::ZIP64_BYTES_THR) as u32)?;
    // file name
    writer.write_all(file.file_name.as_bytes())?;
    // zip64 extra field
    writer.write_all(&zip64_extra_field[..zip64_extra_field_length as usize])?;
    // extra field
    writer.write_all(&file.extra_field)?;
    // file comment
    // <none>

    Ok(())
}

fn validate_extra_data(file: &ZipFileData) -> ZipResult<()> {
    let mut data = file.extra_field.as_slice();

    if data.len() > spec::ZIP64_ENTRY_THR {
        return Err(ZipError::Io(io::Error::new(
            io::ErrorKind::InvalidData,
            "Extra data exceeds extra field",
        )));
    }

    while !data.is_empty() {
        let left = data.len();
        if left < 4 {
            return Err(ZipError::Io(io::Error::new(
                io::ErrorKind::Other,
                "Incomplete extra data header",
            )));
        }
        let kind = data.read_u16::<LittleEndian>()?;
        let size = data.read_u16::<LittleEndian>()? as usize;
        let left = left - 4;

        if kind == 0x0001 {
            return Err(ZipError::Io(io::Error::new(
                io::ErrorKind::Other,
                "No custom ZIP64 extra data allowed",
            )));
        }

        #[cfg(not(feature = "unreserved"))]
        {
            if kind <= 31 || EXTRA_FIELD_MAPPING.iter().any(|&mapped| mapped == kind) {
                return Err(ZipError::Io(io::Error::new(
                    io::ErrorKind::Other,
                    format!(
                        "Extra data header ID {kind:#06} requires crate feature \"unreserved\"",
                    ),
                )));
            }
        }

        if size > left {
            return Err(ZipError::Io(io::Error::new(
                io::ErrorKind::Other,
                "Extra data size exceeds extra field",
            )));
        }

        data = &data[size..];
    }

    Ok(())
}

fn write_local_zip64_extra_field<T: Write>(writer: &mut T, file: &ZipFileData) -> ZipResult<()> {
    // This entry in the Local header MUST include BOTH original
    // and compressed file size fields.
    writer.write_u16::<LittleEndian>(0x0001)?;
    writer.write_u16::<LittleEndian>(16)?;
    writer.write_u64::<LittleEndian>(file.uncompressed_size)?;
    writer.write_u64::<LittleEndian>(file.compressed_size)?;
    // Excluded fields:
    // u32: disk start number
    Ok(())
}

fn update_local_zip64_extra_field<T: Write + Seek>(
    writer: &mut T,
    file: &ZipFileData,
) -> ZipResult<()> {
    let zip64_extra_field = file.header_start + 30 + file.file_name.as_bytes().len() as u64;
    writer.seek(SeekFrom::Start(zip64_extra_field + 4))?;
    writer.write_u64::<LittleEndian>(file.uncompressed_size)?;
    writer.write_u64::<LittleEndian>(file.compressed_size)?;
    // Excluded fields:
    // u32: disk start number
    Ok(())
}

fn write_central_zip64_extra_field<T: Write>(writer: &mut T, file: &ZipFileData) -> ZipResult<u16> {
    // The order of the fields in the zip64 extended
    // information record is fixed, but the fields MUST
    // only appear if the corresponding Local or Central
    // directory record field is set to 0xFFFF or 0xFFFFFFFF.
    let mut size = 0;
    let uncompressed_size = file.uncompressed_size > spec::ZIP64_BYTES_THR;
    let compressed_size = file.compressed_size > spec::ZIP64_BYTES_THR;
    let header_start = file.header_start > spec::ZIP64_BYTES_THR;
    if uncompressed_size {
        size += 8;
    }
    if compressed_size {
        size += 8;
    }
    if header_start {
        size += 8;
    }
    if size > 0 {
        writer.write_u16::<LittleEndian>(0x0001)?;
        writer.write_u16::<LittleEndian>(size)?;
        size += 4;

        if uncompressed_size {
            writer.write_u64::<LittleEndian>(file.uncompressed_size)?;
        }
        if compressed_size {
            writer.write_u64::<LittleEndian>(file.compressed_size)?;
        }
        if header_start {
            writer.write_u64::<LittleEndian>(file.header_start)?;
        }
        // Excluded fields:
        // u32: disk start number
    }
    Ok(size)
}

fn path_to_string(path: &std::path::Path) -> String {
    let mut path_str = String::new();
    for component in path.components() {
        if let std::path::Component::Normal(os_str) = component {
            if !path_str.is_empty() {
                path_str.push('/');
            }
            path_str.push_str(&os_str.to_string_lossy());
        }
    }
    path_str
}

#[cfg(test)]
mod test {
    use super::{FileOptions, ZipWriter};
    use crate::compression::CompressionMethod;
    use crate::types::DateTime;
    use crate::ZipArchive;
    use std::io;
    use std::io::{Read, Write};

    #[test]
    fn write_empty_zip() {
        let mut writer = ZipWriter::new(io::Cursor::new(Vec::new()));
        writer.set_comment("ZIP");
        let result = writer.finish().unwrap();
        assert_eq!(result.get_ref().len(), 25);
        assert_eq!(
            *result.get_ref(),
            [80, 75, 5, 6, 0, 0, 0, 0, 0, 0, 0, 0, 0, 0, 0, 0, 0, 0, 0, 0, 3, 0, 90, 73, 80]
        );
    }

    #[test]
    fn unix_permissions_bitmask() {
        // unix_permissions() throws away upper bits.
        let options = FileOptions::default().unix_permissions(0o120777);
        assert_eq!(options.permissions, Some(0o777));
    }

    #[test]
    fn write_zip_dir() {
        let mut writer = ZipWriter::new(io::Cursor::new(Vec::new()));
        writer
            .add_directory(
                "test",
                FileOptions::default().last_modified_time(
                    DateTime::from_date_and_time(2018, 8, 15, 20, 45, 6).unwrap(),
                ),
            )
            .unwrap();
        assert!(writer
            .write(b"writing to a directory is not allowed, and will not write any data")
            .is_err());
        let result = writer.finish().unwrap();
        assert_eq!(result.get_ref().len(), 108);
        assert_eq!(
            *result.get_ref(),
            &[
                80u8, 75, 3, 4, 20, 0, 0, 0, 0, 0, 163, 165, 15, 77, 0, 0, 0, 0, 0, 0, 0, 0, 0, 0,
                0, 0, 5, 0, 0, 0, 116, 101, 115, 116, 47, 80, 75, 1, 2, 46, 3, 20, 0, 0, 0, 0, 0,
                163, 165, 15, 77, 0, 0, 0, 0, 0, 0, 0, 0, 0, 0, 0, 0, 5, 0, 0, 0, 0, 0, 0, 0, 0, 0,
                0, 0, 237, 65, 0, 0, 0, 0, 116, 101, 115, 116, 47, 80, 75, 5, 6, 0, 0, 0, 0, 1, 0,
                1, 0, 51, 0, 0, 0, 35, 0, 0, 0, 0, 0,
            ] as &[u8]
        );
    }

    #[test]
    fn write_symlink_simple() {
        let mut writer = ZipWriter::new(io::Cursor::new(Vec::new()));
        writer
            .add_symlink(
                "name",
                "target",
                FileOptions::default().last_modified_time(
                    DateTime::from_date_and_time(2018, 8, 15, 20, 45, 6).unwrap(),
                ),
            )
            .unwrap();
        assert!(writer
            .write(b"writing to a symlink is not allowed and will not write any data")
            .is_err());
        let result = writer.finish().unwrap();
        assert_eq!(result.get_ref().len(), 112);
        assert_eq!(
            *result.get_ref(),
            &[
                80u8, 75, 3, 4, 20, 0, 0, 0, 0, 0, 163, 165, 15, 77, 252, 47, 111, 70, 6, 0, 0, 0,
                6, 0, 0, 0, 4, 0, 0, 0, 110, 97, 109, 101, 116, 97, 114, 103, 101, 116, 80, 75, 1,
                2, 46, 3, 20, 0, 0, 0, 0, 0, 163, 165, 15, 77, 252, 47, 111, 70, 6, 0, 0, 0, 6, 0,
                0, 0, 4, 0, 0, 0, 0, 0, 0, 0, 0, 0, 0, 0, 255, 161, 0, 0, 0, 0, 110, 97, 109, 101,
                80, 75, 5, 6, 0, 0, 0, 0, 1, 0, 1, 0, 50, 0, 0, 0, 40, 0, 0, 0, 0, 0
            ] as &[u8],
        );
    }

    #[test]
    fn write_symlink_wonky_paths() {
        let mut writer = ZipWriter::new(io::Cursor::new(Vec::new()));
        writer
            .add_symlink(
                "directory\\link",
                "/absolute/symlink\\with\\mixed/slashes",
                FileOptions::default().last_modified_time(
                    DateTime::from_date_and_time(2018, 8, 15, 20, 45, 6).unwrap(),
                ),
            )
            .unwrap();
        assert!(writer
            .write(b"writing to a symlink is not allowed and will not write any data")
            .is_err());
        let result = writer.finish().unwrap();
        assert_eq!(result.get_ref().len(), 162);
        assert_eq!(
            *result.get_ref(),
            &[
                80u8, 75, 3, 4, 20, 0, 0, 0, 0, 0, 163, 165, 15, 77, 95, 41, 81, 245, 36, 0, 0, 0,
                36, 0, 0, 0, 14, 0, 0, 0, 100, 105, 114, 101, 99, 116, 111, 114, 121, 92, 108, 105,
                110, 107, 47, 97, 98, 115, 111, 108, 117, 116, 101, 47, 115, 121, 109, 108, 105,
                110, 107, 92, 119, 105, 116, 104, 92, 109, 105, 120, 101, 100, 47, 115, 108, 97,
                115, 104, 101, 115, 80, 75, 1, 2, 46, 3, 20, 0, 0, 0, 0, 0, 163, 165, 15, 77, 95,
                41, 81, 245, 36, 0, 0, 0, 36, 0, 0, 0, 14, 0, 0, 0, 0, 0, 0, 0, 0, 0, 0, 0, 255,
                161, 0, 0, 0, 0, 100, 105, 114, 101, 99, 116, 111, 114, 121, 92, 108, 105, 110,
                107, 80, 75, 5, 6, 0, 0, 0, 0, 1, 0, 1, 0, 60, 0, 0, 0, 80, 0, 0, 0, 0, 0
            ] as &[u8],
        );
    }

    #[test]
    fn write_mimetype_zip() {
        let mut writer = ZipWriter::new(io::Cursor::new(Vec::new()));
        let options = FileOptions {
            compression_method: CompressionMethod::Stored,
            compression_level: None,
            last_modified_time: DateTime::default(),
            permissions: Some(33188),
            large_file: false,
            encrypt_with: None,
        };
        writer.start_file("mimetype", options).unwrap();
        writer
            .write_all(b"application/vnd.oasis.opendocument.text")
            .unwrap();
        let result = writer.finish().unwrap();

        assert_eq!(result.get_ref().len(), 153);
        let mut v = Vec::new();
        v.extend_from_slice(include_bytes!("../tests/data/mimetype.zip"));
        assert_eq!(result.get_ref(), &v);
    }

    #[cfg(test)]
    const RT_TEST_TEXT: &str = "And I can't stop thinking about the moments that I lost to you\
                            And I can't stop thinking of things I used to do\
                            And I can't stop making bad decisions\
                            And I can't stop eating stuff you make me chew\
                            I put on a smile like you wanna see\
                            Another day goes by that I long to be like you";
    #[cfg(test)]
    const RT_TEST_FILENAME: &str = "subfolder/sub-subfolder/can't_stop.txt";
    #[cfg(test)]
    const SECOND_FILENAME: &str = "different_name.xyz";
    #[cfg(test)]
    const THIRD_FILENAME: &str = "third_name.xyz";

    #[test]
    fn test_shallow_copy() {
        let mut writer = ZipWriter::new(io::Cursor::new(Vec::new()));
        let options = FileOptions {
            compression_method: CompressionMethod::Deflated,
            compression_level: Some(9),
            last_modified_time: DateTime::default(),
            permissions: Some(33188),
            large_file: false,
        };
        writer.start_file(RT_TEST_FILENAME, options).unwrap();
        writer.write_all(RT_TEST_TEXT.as_ref()).unwrap();
        writer
            .shallow_copy_file(RT_TEST_FILENAME, SECOND_FILENAME)
            .unwrap();
        writer
            .shallow_copy_file(RT_TEST_FILENAME, SECOND_FILENAME)
            .expect_err("Duplicate filename");
        let zip = writer.finish().unwrap();
        let mut writer = ZipWriter::new_append(zip).unwrap();
        writer
            .shallow_copy_file(SECOND_FILENAME, SECOND_FILENAME)
            .expect_err("Duplicate filename");
        let zip = writer.finish().unwrap();
        let mut reader = ZipArchive::new(zip).unwrap();
        let mut file_names: Vec<&str> = reader.file_names().collect();
        file_names.sort();
        let mut expected_file_names = vec![RT_TEST_FILENAME, SECOND_FILENAME];
        expected_file_names.sort();
        assert_eq!(file_names, expected_file_names);
        let mut first_file_content = String::new();
        reader
            .by_name(RT_TEST_FILENAME)
            .unwrap()
            .read_to_string(&mut first_file_content)
            .unwrap();
        assert_eq!(first_file_content, RT_TEST_TEXT);
        let mut second_file_content = String::new();
        reader
            .by_name(SECOND_FILENAME)
            .unwrap()
            .read_to_string(&mut second_file_content)
            .unwrap();
        assert_eq!(second_file_content, RT_TEST_TEXT);
    }

    #[test]
    fn test_deep_copy() {
        let mut writer = ZipWriter::new(io::Cursor::new(Vec::new()));
        let options = FileOptions {
            compression_method: CompressionMethod::Deflated,
            compression_level: Some(9),
            last_modified_time: DateTime::default(),
            permissions: Some(33188),
            large_file: false,
        };
        writer.start_file(RT_TEST_FILENAME, options).unwrap();
        writer.write_all(RT_TEST_TEXT.as_ref()).unwrap();
        writer
            .deep_copy_file(RT_TEST_FILENAME, SECOND_FILENAME)
            .unwrap();
        let zip = writer.finish().unwrap();
        let mut writer = ZipWriter::new_append(zip).unwrap();
        writer
            .deep_copy_file(RT_TEST_FILENAME, THIRD_FILENAME)
            .unwrap();
        let zip = writer.finish().unwrap();
        let mut reader = ZipArchive::new(zip).unwrap();
        let mut file_names: Vec<&str> = reader.file_names().collect();
        file_names.sort();
        let mut expected_file_names = vec![RT_TEST_FILENAME, SECOND_FILENAME, THIRD_FILENAME];
        expected_file_names.sort();
        assert_eq!(file_names, expected_file_names);
        let mut first_file_content = String::new();
        reader
            .by_name(RT_TEST_FILENAME)
            .unwrap()
            .read_to_string(&mut first_file_content)
            .unwrap();
        assert_eq!(first_file_content, RT_TEST_TEXT);
        let mut second_file_content = String::new();
        reader
            .by_name(SECOND_FILENAME)
            .unwrap()
            .read_to_string(&mut second_file_content)
            .unwrap();
        assert_eq!(second_file_content, RT_TEST_TEXT);
    }

    #[test]
    fn duplicate_filenames() {
        let mut writer = ZipWriter::new(io::Cursor::new(Vec::new()));
        writer
            .start_file("foo/bar/test", FileOptions::default())
            .unwrap();
        writer
            .write_all("The quick brown 🦊 jumps over the lazy 🐕".as_bytes())
            .unwrap();
        writer
            .start_file("foo/bar/test", FileOptions::default())
            .expect_err("Expected duplicate filename not to be allowed");
    }

    #[test]
    fn path_to_string() {
        let mut path = std::path::PathBuf::new();
        #[cfg(windows)]
        path.push(r"C:\");
        #[cfg(unix)]
        path.push("/");
        path.push("windows");
        path.push("..");
        path.push(".");
        path.push("system32");
        let path_str = super::path_to_string(&path);
        assert_eq!(path_str, "windows/system32");
    }
}

#[cfg(not(feature = "unreserved"))]
const EXTRA_FIELD_MAPPING: [u16; 49] = [
    0x0001, 0x0007, 0x0008, 0x0009, 0x000a, 0x000c, 0x000d, 0x000e, 0x000f, 0x0014, 0x0015, 0x0016,
    0x0017, 0x0018, 0x0019, 0x0020, 0x0021, 0x0022, 0x0023, 0x0065, 0x0066, 0x4690, 0x07c8, 0x2605,
    0x2705, 0x2805, 0x334d, 0x4341, 0x4453, 0x4704, 0x470f, 0x4b46, 0x4c41, 0x4d49, 0x4f4c, 0x5356,
    0x5455, 0x554e, 0x5855, 0x6375, 0x6542, 0x7075, 0x756e, 0x7855, 0xa11e, 0xa220, 0xfd4a, 0x9901,
    0x9902,
];<|MERGE_RESOLUTION|>--- conflicted
+++ resolved
@@ -31,9 +31,6 @@
 #[cfg(feature = "zstd")]
 use zstd::stream::write::Encoder as ZstdEncoder;
 
-<<<<<<< HEAD
-enum GenericZipWriter<W: Write + Seek> {
-=======
 enum MaybeEncrypted<W> {
     Unencrypted(W),
     Encrypted(crate::zipcrypto::ZipCryptoWriter<W>),
@@ -52,8 +49,7 @@
         }
     }
 }
-enum GenericZipWriter<W: Write + io::Seek> {
->>>>>>> 13a19f68
+enum GenericZipWriter<W: Write + Seek> {
     Closed,
     Storer(MaybeEncrypted<W>),
     #[cfg(any(
@@ -132,20 +128,12 @@
 #[derive(Copy, Clone, Debug)]
 #[cfg_attr(fuzzing, derive(arbitrary::Arbitrary))]
 pub struct FileOptions {
-<<<<<<< HEAD
     pub(crate) compression_method: CompressionMethod,
     pub(crate) compression_level: Option<i32>,
     pub(crate) last_modified_time: DateTime,
     pub(crate) permissions: Option<u32>,
     pub(crate) large_file: bool,
-=======
-    compression_method: CompressionMethod,
-    compression_level: Option<i32>,
-    last_modified_time: DateTime,
-    permissions: Option<u32>,
-    large_file: bool,
     encrypt_with: Option<crate::zipcrypto::ZipCryptoKeys>,
->>>>>>> 13a19f68
 }
 
 impl FileOptions {
@@ -329,11 +317,7 @@
         let _ = readwriter.seek(SeekFrom::Start(directory_start)); // seek directory_start to overwrite it
 
         Ok(ZipWriter {
-<<<<<<< HEAD
-            inner: Storer(readwriter),
-=======
-            inner: GenericZipWriter::Storer(MaybeEncrypted::Unencrypted(readwriter)),
->>>>>>> 13a19f68
+            inner: Storer(MaybeEncrypted::Unencrypted(readwriter)),
             files,
             files_by_name,
             stats: Default::default(),
@@ -400,11 +384,7 @@
     /// [`ZipWriter::is_writing_file`] to determine if the file remains open.
     pub fn new(inner: W) -> ZipWriter<W> {
         ZipWriter {
-<<<<<<< HEAD
-            inner: Storer(inner),
-=======
-            inner: GenericZipWriter::Storer(MaybeEncrypted::Unencrypted(inner)),
->>>>>>> 13a19f68
+            inner: Storer(MaybeEncrypted::Unencrypted(inner)),
             files: Vec::new(),
             files_by_name: HashMap::new(),
             stats: Default::default(),
@@ -495,11 +475,11 @@
             self.stats.hasher = Hasher::new();
         }
         if let Some(keys) = options.encrypt_with {
-            let mut zipwriter = crate::zipcrypto::ZipCryptoWriter { writer: core::mem::replace(&mut self.inner, GenericZipWriter::Closed).unwrap(), buffer: vec![], keys };
-            let mut crypto_header = [0u8; 12];
+            let mut zipwriter = crate::zipcrypto::ZipCryptoWriter { writer: mem::replace(&mut self.inner, Closed).unwrap(), buffer: vec![], keys };
+            let crypto_header = [0u8; 12];
 
             zipwriter.write_all(&crypto_header)?;
-            self.inner = GenericZipWriter::Storer(MaybeEncrypted::Encrypted(zipwriter));
+            self.inner = Storer(MaybeEncrypted::Encrypted(zipwriter));
         }
         Ok(())
     }
@@ -525,22 +505,10 @@
             // Implicitly calling [`ZipWriter::end_extra_data`] for empty files.
             self.end_extra_data()?;
         }
-<<<<<<< HEAD
         let make_plain_writer = self
             .inner
             .prepare_next_writer(CompressionMethod::Stored, None)?;
         self.inner.switch_to(make_plain_writer)?;
-=======
-        self.inner.switch_to(CompressionMethod::Stored, None)?;
-        match core::mem::replace(&mut self.inner, GenericZipWriter::Closed) {
-            GenericZipWriter::Storer(MaybeEncrypted::Encrypted(writer)) => {
-                let crc32 = self.stats.hasher.clone().finalize();
-                self.inner = GenericZipWriter::Storer(MaybeEncrypted::Unencrypted(writer.finish(crc32)?))
-            }
-            GenericZipWriter::Storer(w) => self.inner = GenericZipWriter::Storer(w),
-            _ => unreachable!()
-        }
->>>>>>> 13a19f68
         let writer = self.inner.get_plain();
 
         if !self.writing_raw {
@@ -1067,7 +1035,7 @@
         &self,
         compression: CompressionMethod,
         compression_level: Option<i32>,
-    ) -> ZipResult<Box<dyn FnOnce(W) -> GenericZipWriter<W>>> {
+    ) -> ZipResult<Box<dyn FnOnce(MaybeEncrypted<W>) -> GenericZipWriter<W>>> {
         if let Closed = self {
             return Err(
                 io::Error::new(io::ErrorKind::BrokenPipe, "ZipWriter was already closed").into(),
@@ -1147,7 +1115,7 @@
 
     fn switch_to(
         &mut self,
-        make_new_self: Box<dyn FnOnce(W) -> GenericZipWriter<W>>,
+        make_new_self: Box<dyn FnOnce(MaybeEncrypted<W>) -> GenericZipWriter<W>>,
     ) -> ZipResult<()> {
         let bare = match mem::replace(self, Closed) {
             Storer(w) => w,
@@ -1196,25 +1164,15 @@
 
     fn get_plain(&mut self) -> &mut W {
         match *self {
-<<<<<<< HEAD
-            Storer(ref mut w) => w,
-            _ => panic!("Should have switched to stored beforehand"),
-=======
-            GenericZipWriter::Storer(MaybeEncrypted::Unencrypted(ref mut w)) => w,
+            Storer(MaybeEncrypted::Unencrypted(ref mut w)) => w,
             _ => panic!("Should have switched to stored and unencrypted beforehand"),
->>>>>>> 13a19f68
         }
     }
 
     fn unwrap(self) -> W {
         match self {
-<<<<<<< HEAD
-            Storer(w) => w,
-            _ => panic!("Should have switched to stored beforehand"),
-=======
-            GenericZipWriter::Storer(MaybeEncrypted::Unencrypted(w)) => w,
+            Storer(MaybeEncrypted::Unencrypted(w)) => w,
             _ => panic!("Should have switched to stored and unencrypted beforehand"),
->>>>>>> 13a19f68
         }
     }
 }
@@ -1667,6 +1625,7 @@
             last_modified_time: DateTime::default(),
             permissions: Some(33188),
             large_file: false,
+            encrypt_with: None,
         };
         writer.start_file(RT_TEST_FILENAME, options).unwrap();
         writer.write_all(RT_TEST_TEXT.as_ref()).unwrap();
@@ -1713,6 +1672,7 @@
             last_modified_time: DateTime::default(),
             permissions: Some(33188),
             large_file: false,
+            encrypt_with: None,
         };
         writer.start_file(RT_TEST_FILENAME, options).unwrap();
         writer.write_all(RT_TEST_TEXT.as_ref()).unwrap();
